--- conflicted
+++ resolved
@@ -10,13 +10,9 @@
 #SBATCH --error=/anvil/scratch/x-mho1/jobout/%x_%A_%a.out   # Error file for each array task
 
 # SLURM_ARRAY_TASK_ID=3
-<<<<<<< HEAD
-export TQDM_DISABLE=0
-=======
 if [[ -z "$PS1" ]]; then
     export TQDM_DISABLE=0
 fi
->>>>>>> a405dbb8
 
 module restore cmass
 conda activate cmass
