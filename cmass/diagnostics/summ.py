"""
A script to compute basic summary statistics for all fields generated during
the simulation.
"""

import os
import numpy as np
import logging
from os.path import join
import hydra
from omegaconf import DictConfig, OmegaConf
import h5py
from astropy.cosmology import Planck18

from ..utils import (
    get_source_path, timing_decorator, cosmo_to_astropy, save_configuration_h5)
from ..nbody.tools import parse_nbody_config
from ..bias.apply_hod import parse_hod
from .tools import MA, MAz, get_box_catalogue, get_box_catalogue_rsd
from .tools import calcPk, calcBk_bfast, get_mesh_resolution
from .tools import store_summary, check_existing
from ..survey.tools import sky_to_xyz
import datetime


def run_pylians(
    field, summaries,
    box_size, axis, num_threads, use_rsd,
    MAS='CIC', cache_dir=None
):
    # Only for power spectrum
    accept_summaries = ['Pk', 'Bk']

    for summary_name in summaries:
        pfx = 'z' if use_rsd else ''
        if summary_name == 'Pk':
            k, Pk = calcPk(field, box_size, axis=axis,
                           MAS=MAS, threads=num_threads)
            out = {
                pfx+'Pk_k3D': k,
                pfx+'Pk': Pk
            }
        elif summary_name == 'Bk':
            k123, Bk, Qk, k, Pk = calcBk_bfast(
                field, box_size, axis=axis,
                MAS=MAS, threads=num_threads,
                cache_dir=cache_dir)
            out = {
                pfx+'Bk_k123': k123,
                pfx+'Bk': Bk,
                pfx+'Qk': Qk,
                pfx+'bPk_k3D': k123,
                pfx+'bPk': Pk
            }
        elif summary_name not in accept_summaries:
            logging.error(f'{summary_name} not yet implemented in Pylians')
            continue
    return out


def run_summarizer(
    pos, vel, h, redshift, box_size, grid_size,
    group, summaries, threads
):
    raise NotImplementedError('Summarizer not yet implemented')  # TODO
    # For two-point correlation, bispectrum, wavelets, density split, and
    # k-nearest neighbors

    # Get summaries in comoving space
    box_catalogue = get_box_catalogue(
        pos=pos, z=redshift, L=box_size, N=grid_size)
    for summ in summaries:
        store_summary(
            box_catalogue, group, summ,
            box_size, grid_size, threads, use_rsd=False)

    # Get summaries in redshift space
    zbox_catalogue = get_box_catalogue_rsd(
        pos=pos, vel=vel, h=h, z=redshift, axis=2, L=box_size, N=grid_size)
    for summ in summaries:
        store_summary(
            zbox_catalogue, group, summ,
            box_size, grid_size, threads, use_rsd=True)


def save_group(file, data, attrs=None, a=None, config=None, save_HOD=False):
    logging.info(f'Saving {len(data)} datasets to {file}')
    with h5py.File(file, 'a') as f:
        if a is not None:
            group = f.require_group(a)
        else:
            group = f
        if attrs is not None:
            for key, value in attrs.items():
                group.attrs[key] = value
            group.attrs['timestamp'] = datetime.datetime.now().isoformat()
        for key, value in data.items():
            if key in group:
                del group[key]
            group.create_dataset(key, data=value)

        if config is not None:
            save_configuration_h5(f, config, save_HOD=save_HOD)


def summarize_rho(
    source_path, L,
    threads=16, from_scratch=True, focus_z=None,
    summaries=['Pk'], config=None
):
    # check for file keys
    filename = join(source_path, 'nbody.h5')
    if not os.path.isfile(filename):
        logging.error(f'rho file {filename} not found')
        return False
    with h5py.File(filename, 'r') as f:
        alist = list(f.keys())

    # Filter alist to only include the closest to a specified redshift
    if focus_z is not None:
        i = np.argmin(np.abs(np.array(alist, dtype=float) - 1./(1 + focus_z)))
        alist = [alist[i]]

    # check if diagnostics already computed, delete if from_scratch
    outpath = join(source_path, 'diag', 'rho.h5')
    summaries = check_existing(filename, summaries, from_scratch, rsd=False)
    if len(summaries) == 0:
        logging.info('All diagnostics already saved. Skipping...')
        return True
    logging.info(f'Computing diagnostics to save to: {outpath}')

    # compute diagnostics and save
    for a in alist:
        logging.info(f'Processing density field a={a}')
        with h5py.File(filename, 'r') as f:
            rho = f[a]['rho'][...].astype(np.float32)
        out_data = {}
        if 'Pk' in summaries:
            out = run_pylians(
                rho, ['Pk'], L, axis=0, MAS='CIC',
                num_threads=threads, use_rsd=False
            )
            out_data.update(out)
        if 'Bk' in summaries:
            if config is not None:
                cache_dir = join(config.meta.wdir, 'scratch', 'cache')
            else:
                cache_dir = None
            out = run_pylians(
                rho, ['Bk'], L, axis=0, MAS='CIC',
                num_threads=threads, use_rsd=False,
                cache_dir=cache_dir
            )
            out_data.update(out)
        if len(out) > 0:
            save_group(outpath, out_data, None, a, config)
    return True


def summarize_tracer(
    source_path, L, cosmo,
    density=None, proxy=None, high_res=False,
    threads=16, from_scratch=True, focus_z=None,
    type='halo', hod_seed=None,
    summaries=['Pk'],
    config=None
):
    postfix = 'halos.h5' if type == 'halo' else f'galaxies/hod{hod_seed:05}.h5'

    # check for file keys
    filename = join(source_path, postfix)
    if not os.path.isfile(filename):
        logging.error(f'File not found: {filename}')
        return False
    with h5py.File(filename, 'r') as f:
        alist = list(f.keys())

    # Filter alist to only include the closest to a specified redshift
    print('yo', focus_z)
    if focus_z is not None:
        i = np.argmin(np.abs(np.array(alist, dtype=float) - 1./(1 + focus_z)))
        alist = [alist[i]]

    # check if diagnostics already computed
    if type == 'galaxy':
        os.makedirs(join(source_path, 'diag', 'galaxies'), exist_ok=True)
    outpath = join(source_path, 'diag', postfix)
    summaries = check_existing(outpath, summaries, from_scratch, rsd=True)
    if len(summaries) == 0:
        logging.info('All diagnostics already saved. Skipping...')
        return True
    logging.info(f'Computing diagnostics to save to: {outpath}')

    # compute overdensity cut
    Ncut = None if density is None else int(density * L**3)

    # compute diagnostics and save
    for a in alist:
        z = 1/float(a) - 1
        logging.info(f'Processing {type} catalog a={a}')

        # Load
        with h5py.File(filename, 'r') as f:
            pos = f[a]['pos'][...].astype(np.float32)
            vel = f[a]['vel'][...].astype(np.float32)
            if str(proxy) in f[a].keys():
                mass = f[a][proxy][...].astype(np.float32)
            else:
                mass = None
        pos %= L  # Ensure all tracers inside box

        # Mask out low mass tracers (to match number density)
        out_attrs = {}
        if density is not None:
            if proxy is None:
                logging.warning(
                    'Proxy is set to None. Not rank-ordering.')
                mass = np.arange(len(pos))
                np.random.shuffle(mass)
            else:
                if mass is None:
                    raise KeyError(
                        f'{proxy} not found in {type} file at a={a}')
                if len(pos) <= Ncut:
                    logging.warning(f'Not enough {type} tracers in {a}')
                logging.info(
                    f'Cutting top {Ncut} out of {len(pos)} {type} '
                    'tracers to match number density')
            mask = np.argsort(mass)[-Ncut:]  # Keep top Ncut tracers
            pos = pos[mask]
            vel = vel[mask]
            mass = mass[mask]

        # Save number density of tracers
        out_attrs['nbar'] = len(pos) / L**3  # Number density (h/Mpc)^3
        out_attrs['log10nbar'] = \
            np.log10(len(pos)) - 3 * np.log10(L)  # for numerical precision
        out_attrs['high_res'] = high_res

        # Noise out positions (we do not probe less than Lnoise)
        Lnoise = (1000/128)/np.sqrt(3)  # Set by CHARM resolution
        pos += np.random.randn(*pos.shape) * Lnoise

        # Compute P(k)
        out_data = {}
        if 'Pk' in summaries:
            N, MAS = get_mesh_resolution(L, high_res)

            # real space
            field = MA(pos, L, N, MAS=MAS).astype(np.float32)
            out = run_pylians(
                field, ['Pk'], L, axis=0, MAS=MAS,
                num_threads=threads, use_rsd=False
            )
            out_data.update(out)

            # redshift space
            field = MAz(pos, vel, L, N, cosmo, z, MAS=MAS,
                        axis=0).astype(np.float32)
            out = run_pylians(
                field, ['Pk'], L, axis=0, MAS=MAS,
                num_threads=threads, use_rsd=True
            )
            out_data.update(out)
        # Compute B(k)
        if 'Bk' in summaries:
            N, MAS = get_mesh_resolution(L, high_res=False)  # No high-res
            MAS = 'TSC'
            if config is not None:
                cache_dir = join(config.meta.wdir, 'scratch', 'cache')
            else:
                cache_dir = None

            # real space
            field = MA(pos, L, N, MAS=MAS).astype(np.float32)
            out = run_pylians(
                field, ['Bk'], L, axis=0, MAS=MAS,
                num_threads=threads, use_rsd=False,
                cache_dir=cache_dir
            )
            out_data.update(out)

            # redshift space
            field = MAz(pos, vel, L, N, cosmo, z, MAS=MAS,
                        axis=0).astype(np.float32)
            out = run_pylians(
                field, ['Bk'], L, axis=0, MAS=MAS,
                num_threads=threads, use_rsd=True,
                cache_dir=cache_dir
            )
            out_data.update(out)

        # Compute other summaries
        others = [s for s in summaries if (('Pk' not in s) and ('Bk' not in s))]
        if len(others) > 0:
            out = run_summarizer(
                pos, vel, cosmo.h, z, L, N, others,
                threads
            )
            out_data.update(out)

        if mass is not None:
            # measure halo mass function
            be = np.linspace(12.5, 16, 100)
            hist, _ = np.histogram(mass, bins=be)
            out_data['mass_bins'] = be
            out_data['mass_hist'] = hist

        save_group(outpath, out_data, out_attrs, a,
                   config, save_HOD=(type == 'galaxy'))
    return True


def summarize_lightcone(
    source_path, L, cosmo,
    cap='ngc', high_res=False,
    threads=16, from_scratch=True,
    hod_seed=None, aug_seed=None,
    summaries=['Pk'],
    config=None
):
    postfix = f'{cap}_lightcone/hod{hod_seed:05}_aug{aug_seed:05}.h5'

    # check for file keys
    filename = join(source_path, postfix)
    if not os.path.isfile(filename):
        logging.error(f'File not found: {filename}')
        return False

    # check if diagnostics already computed
    os.makedirs(join(source_path, 'diag', f'{cap}_lightcone'), exist_ok=True)
    outpath = join(source_path, 'diag', postfix)
    summaries = check_existing(outpath, summaries, from_scratch, rsd=False)
    if len(summaries) == 0:
        logging.info('All diagnostics already saved. Skipping...')
        return True
    logging.info(f'Computing diagnostics to save to: {outpath}')

    # Load
    with h5py.File(filename, 'r') as f:
        ra = f['ra'][...]
        dec = f['dec'][...]
        z = f['z'][...]
    rdz = np.vstack([ra, dec, z]).T

    # convert to comoving
    pos = sky_to_xyz(rdz, cosmo)

    # Noise out positions (we do not probe less than Lnoise)
    Lnoise = (1000/128)/np.sqrt(3)  # Set by CHARM resolution
    pos += np.random.randn(*pos.shape) * Lnoise

    # convert to float32
    pos = pos.astype(np.float32)

    if cap == 'ngc':
        # offset to center (min is about -1870, -1750, -120)
        pos += [2000, 1800, 250]
        # set length scale of grid (range is about 1750, 3350, 1900)
        L = 3500
    elif cap == 'sgc':
        # offset to center (min is about 800, -1275, -375)
        pos += [-600, 1400, 400]
        # set length scale of grid (range is about 1750, 3350, 1900)
        L = 2750
    elif cap == 'mtng':
        pos += [100, 100, 100]
        L = 2000
    elif cap == 'simbig':
        # offset to center (min is about 850, -650, -175)
        pos += [-650, 800, 250]
        L = 2000
    else:
        raise ValueError

    # Check if all tracers are inside the box
    if np.any(pos < 0) or np.any(pos > L):
        logging.error('Error! Some tracers outside of box!')
        raise ValueError(
            f'position out of bounds for {cap}_lightcone: '
            f'{np.min(pos, axis=0)} {np.max(pos, axis=0)}')

    out_attrs = {}
    # Save number density of tracers
    out_attrs['nbar'] = len(pos) / L**3  # Number density (h/Mpc)^3
    out_attrs['log10nbar'] = np.log10(
        len(pos)) - 3 * np.log10(L)  # for numerical precision
    out_attrs['high_res'] = high_res

    out_data = {}
    # Compute P(k)
    if 'Pk' in summaries:
        N, MAS = get_mesh_resolution(L, high_res)

        field = MA(pos, L, N, MAS=MAS).astype(np.float32)
        out = run_pylians(
            field, ['Pk'], L, axis=0, MAS=MAS,
            num_threads=threads, use_rsd=False
        )
        out_data.update(out)
    # Compute B(k)
    if 'Bk' in summaries:
        N, MAS = get_mesh_resolution(L, high_res=False)  # No high-res
        MAS = 'TSC'
        if config is not None:
            cache_dir = join(config.meta.wdir, 'scratch', 'cache')
        else:
            cache_dir = None

        field = MA(pos, L, N, MAS=MAS).astype(np.float32)
        out = run_pylians(
            field, ['Bk'], L, axis=0, MAS=MAS,
            num_threads=threads, use_rsd=False,
            cache_dir=cache_dir
        )
        out_data.update(out)

    # Compute other summaries
    others = [s for s in summaries if (
        ('Pk' not in s) and ('Bk' not in s))]
    if len(others) > 0:
        out = run_summarizer(
            pos, np.zeros_like(pos), cosmo[2], z, L, N,
            others,
            threads
        )
        out_data.update(out)

    # Save n(z)
<<<<<<< HEAD
    zbins = np.linspace(0.4, 0.7, 100)
=======
    zbins = np.linspace(0.4, 0.7, 101)  # spacing in dz = 0.003
>>>>>>> eae22db4
    out_data['nz'], out_data['nz_bins'] = np.histogram(rdz[:, -1], bins=zbins)

    save_group(outpath, out_data, out_attrs, None,
               config, save_HOD=True)
    return True


@timing_decorator
@hydra.main(version_base=None, config_path="../conf", config_name="config")
def main(cfg: DictConfig) -> None:
    cfg = parse_nbody_config(cfg)
    cfg = parse_hod(cfg)
    logging.info('Running with config:\n' + OmegaConf.to_yaml(cfg))

    source_path = get_source_path(
        cfg.meta.wdir, cfg.nbody.suite, cfg.sim,
        cfg.nbody.L, cfg.nbody.N, cfg.nbody.lhid
    )
    os.makedirs(join(source_path, 'diag'), exist_ok=True)

    from_scratch = cfg.diag.from_scratch
    summaries = cfg.diag.summaries
    threads = cfg.diag.threads
    if threads == -1:
        threads = os.cpu_count()

    cosmo = cosmo_to_astropy(cfg.nbody.cosmo)

    logging.info(f'Selected diagnostics: {summaries}')

    all_done = True

    # measure rho diagnostics
    if cfg.diag.all or cfg.diag.density:
        done = summarize_rho(
            source_path, cfg.nbody.L,
            threads=threads, from_scratch=from_scratch,
            focus_z=cfg.diag.focus_z,
            summaries=summaries, config=cfg
        )
        all_done &= done
    else:
        logging.info('Skipping rho diagnostics')

    # measure halo diagnostics
    if cfg.diag.all or cfg.diag.halo:
        done = summarize_tracer(
            source_path, cfg.nbody.L, cosmo,
            density=cfg.diag.halo_density,
            proxy=cfg.diag.halo_proxy,
            high_res=cfg.diag.high_res,
            threads=threads, from_scratch=from_scratch,
            focus_z=cfg.diag.focus_z,
            type='halo',
            summaries=summaries,
            config=cfg
        )
        all_done &= done
    else:
        logging.info('Skipping halo diagnostics')

    # measure galaxy diagnostics
    if cfg.diag.all or cfg.diag.galaxy:
        done = summarize_tracer(
            source_path, cfg.nbody.L, cosmo,
            density=cfg.diag.galaxy_density,
            proxy=cfg.diag.galaxy_proxy,
            high_res=cfg.diag.high_res,
            threads=threads, from_scratch=from_scratch,
            focus_z=cfg.diag.focus_z,
            type='galaxy', hod_seed=cfg.bias.hod.seed,
            summaries=summaries,
            config=cfg
        )
        all_done &= done
    else:
        logging.info('Skipping galaxy diagnostics')

    # measure lightcone diagnostics
    for cap in ['ngc', 'sgc', 'mtng', 'simbig']:
        if cfg.diag.all or getattr(cfg.diag, f'{cap}'):
            done = summarize_lightcone(
                source_path, cfg.nbody.L,
                cosmo=Planck18,  # Diagnostics for lightcone stats use fiducial cosmology
                cap=cap, high_res=cfg.diag.high_res,
                threads=threads, from_scratch=from_scratch,
                hod_seed=cfg.bias.hod.seed, aug_seed=cfg.survey.aug_seed,
                summaries=summaries,
                config=cfg
            )
            all_done &= done
        else:
            logging.info(f'Skipping {cap} lightcone diagnostics')

    if all_done:
        logging.info('All diagnostics computed successfully')
    else:
        logging.error('Some diagnostics failed to compute')


if __name__ == "__main__":
    main()<|MERGE_RESOLUTION|>--- conflicted
+++ resolved
@@ -427,11 +427,7 @@
         out_data.update(out)
 
     # Save n(z)
-<<<<<<< HEAD
-    zbins = np.linspace(0.4, 0.7, 100)
-=======
     zbins = np.linspace(0.4, 0.7, 101)  # spacing in dz = 0.003
->>>>>>> eae22db4
     out_data['nz'], out_data['nz_bins'] = np.histogram(rdz[:, -1], bins=zbins)
 
     save_group(outpath, out_data, out_attrs, None,
