--- conflicted
+++ resolved
@@ -458,23 +458,12 @@
     cfg = parse_nbody_config(cfg)
     cfg = parse_hod(cfg)
 
-<<<<<<< HEAD
-    # Use hod_seed to index radial/transverse noise (TODO: make more elegant)
-    if cfg.diag.noise.random:
-        np.random.seed(cfg.bias.hod.seed)
-
-        # Uniformly distributed from [0, Lnoise]
-        Lnoise = cfg.nbody.L / cfg.nbody.N / np.sqrt(3)
-        cfg.diag.noise.radial = np.random.uniform(0, Lnoise)
-        cfg.diag.noise.transverse = np.random.uniform(0, Lnoise)
-=======
     # parse noise (seeded by lhid and hod seed)
     noise_seed = int(cfg.nbody.lhid*1e6 + cfg.bias.hod.seed)
     cfg.diag.noise.radial, cfg.diag.noise.transverse = \
         parse_noise(seed=noise_seed,
                     dist=cfg.diag.noise.dist,
                     params=cfg.diag.noise.params)
->>>>>>> db6ea4ec
 
     logging.info('Running with config:\n' + OmegaConf.to_yaml(cfg))
 
