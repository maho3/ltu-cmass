--- conflicted
+++ resolved
@@ -62,21 +62,12 @@
         # Check model is available
         if not hasattr(cfg.bias.hod, "model"):
             model = Zheng07()  # for backwards compatibility
-<<<<<<< HEAD
         elif cfg.bias.hod.model == "zheng07":
             model = Zheng07(assem_bias=cfg.bias.hod.assem_bias,vel_assem_bias=cfg.bias.hod.vel_assem_bias,)
         elif cfg.bias.hod.model == 'zheng07zdep':
             model = Zheng07zdep(assem_bias=cfg.bias.hod.assem_bias,vel_assem_bias=cfg.bias.hod.vel_assem_bias,)
         elif cfg.bias.hod.model == 'zheng07zinterp':
             model = Zheng07zinterp(cfg.bias.hod.zpivot, assem_bias=cfg.bias.hod.assem_bias,vel_assem_bias=cfg.bias.hod.vel_assem_bias,)
-=======
-        elif cfg.bias.hod.model == 'zheng07':
-            model = Zheng07()
-        elif cfg.bias.hod.model == 'zheng07zdep':
-            model = Zheng07zdep()
-        elif cfg.bias.hod.model == 'zheng07zinterp':
-            model = Zheng07zinterp(len(cfg.bias.hod.zpivot))
->>>>>>> 8b3065d3
         elif cfg.bias.hod.model == 'leauthaud11':
             model = Leauthaud11()
         elif cfg.bias.hod.model == "zu_mandelbaum15":
@@ -125,7 +116,6 @@
     return cfg
 
 
-<<<<<<< HEAD
 def build_HOD_model(
     cosmology,
     model,
@@ -137,461 +127,6 @@
     vel_assem_bias=False,
 ):
     """Build a HOD model from the given HOD parameters.
-=======
-class Hod_parameter:
-    """
-    Helper class defining a HOD parameter, including the value
-    and upper and lower bounds (for a flat prior)
-    """
-
-    def __init__(self, key, value=None, upper=None, lower=None):
-        self.key = key
-        self.value = value
-        self.upper = upper
-        self.lower = lower
-
-
-class Hod_model:
-    """
-    Parent class defining a HOD model.
-    Includes methods for setting, getting and sampling parameters.
-    """
-
-    def __init__(self, parameters, lower_bound, upper_bound):
-        self.parameters = parameters
-
-        # Loop through parameters and initialise
-        for _param, _lower, _upper in zip(
-            self.parameters,
-            lower_bound,
-            upper_bound,
-        ):
-            setattr(
-                self,
-                _param,
-                Hod_parameter(
-                    key=_param,
-                    lower=_lower,
-                    upper=_upper
-                )
-            )
-
-    def set_parameter(self, key, new_parameter):
-        """
-        Set a single parameter
-        """
-        getattr(self, key).value = new_parameter
-
-    def set_parameters(self, new_parameters):
-        """
-        Set all parameters using a dict
-        """
-        for _param in self.parameters:
-            getattr(self, _param).value = new_parameters[_param]
-
-    def sample_parameters(self):
-        for _param in self.parameters:
-            # Get upper and lower bounds for this parameter
-            _lower = getattr(self, _param).lower
-            _upper = getattr(self, _param).upper
-
-            # Sample new parameter
-            sampled_param = np.random.uniform(_lower, _upper)
-
-            # Set new parameter
-            getattr(self, _param).value = sampled_param
-
-    def get_parameters(self):
-        """
-        Return a dict of parameter key / value pairs
-        """
-        out_params = {}
-        for _param in self.parameters:
-            out_params[_param] = getattr(self, _param).value
-
-        return out_params
-
-
-class Zheng07(Hod_model):
-    """
-    Zheng+07 HOD model
-    """
-
-    def __init__(
-        self,
-        parameters=['logMmin', 'sigma_logM', 'logM0', 'logM1', 'alpha'],
-        lower_bound=np.array([12.0, 0.1, 13.0, 13.0, 0.]),
-        upper_bound=np.array([14.0, 0.6, 15.0, 15.0, 1.5]),
-        param_defaults=None
-    ):
-        super().__init__(parameters, lower_bound, upper_bound)
-
-        # If using, set literature values for parameters
-        self.param_defaults = param_defaults
-        if self.param_defaults is not None:
-            if self.param_defaults == 'parejko2013_lowz':
-                self.parejko2013_lowz()
-            elif self.param_defaults == 'manera2015_lowz_ngc':
-                self.manera2015_lowz_ngc()
-            elif self.param_defaults == 'manera2015_lowz_sgc':
-                self.manera2015_lowz_sgc()
-            elif self.param_defaults == 'reid2014_cmass':
-                self.reid2014_cmass()
-            else:
-                raise NotImplementedError
-
-    def parejko2013_lowz(self):
-        """
-        lowz catalog from Parejko+2013 Table 3. Note that the
-        parameterization is slightly different so the numbers need to
-        be converted.
-        """
-        p_hod = {
-            'logMmin': 13.25,
-            'sigma_logM': 0.43,  # 0.7 * sqrt(2) * log10(e)
-            'logM0': 13.27,  # log10(kappa * Mmin)
-            'logM1': 14.18,
-            'alpha': 0.94
-        }
-        self.set_parameters(p_hod)
-
-    def manera2015_lowz_ngc(self):
-        """
-        best-fit HOD of the lowz catalog NGC from Table 2 of Manera et al.(2015)
-        """
-        p_hod = {
-            'logMmin': 13.20,
-            'sigma_logM': 0.62,
-            'logM0': 13.24,
-            'logM1': 14.32,
-            'alpha': 0.9
-        }
-        self.set_parameters(p_hod)
-
-    def manera2015_lowz_sgc(self):
-        """
-        best-fit HOD of the lowz catalog SGC from Table 2 of Manera et al.(2015)
-        Manera+(2015) actually uses a redshift dependent HOD. The HOD that's
-        currently implemented is primarily for the 0.2 < z < 0.35 population,
-        which has nbar~3x10^-4 h^3/Mpc^3
-        """
-        p_hod = {
-            'logMmin': 13.14,
-            'sigma_logM': 0.55,
-            'logM0': 13.43,
-            'logM1': 14.58,
-            'alpha': 0.93
-        }
-        self.set_parameters(p_hod)
-
-    def reid2014_cmass(self):
-        """
-        best-fit HOD from Reid et al. (2014) Table 4
-        """
-        p_hod = {
-            'logMmin': 13.03,
-            'sigma_logM': 0.38,
-            'logM0': 13.27,
-            'logM1': 14.08,
-            'alpha': 0.76
-        }
-        self.set_parameters(p_hod)
-
-
-class Zheng07zdep(Hod_model):
-    """
-    Zheng+07 HOD model with redshift dependent mass parameters
-    """
-
-    def __init__(
-        self,
-        parameters=['logMmin', 'sigma_logM', 'logM0',
-                    'logM1', 'alpha', 'mucen', 'musat'],
-        lower_bound=np.array([12.0, 0.1, 13.0, 13.0, 0., -30.0, -10.0]),
-        upper_bound=np.array([14.0, 0.6, 15.0, 15.0, 1.5, 0., 0.]),
-        param_defaults=None
-    ):
-        super().__init__(parameters, lower_bound, upper_bound)
-
-        # If using, set literature values for parameters
-        self.param_defaults = param_defaults
-        if self.param_defaults is not None:
-            if self.param_defaults == 'parejko2013_lowz':
-                self.parejko2013_lowz()
-            elif self.param_defaults == 'manera2015_lowz_ngc':
-                self.manera2015_lowz_ngc()
-            elif self.param_defaults == 'manera2015_lowz_sgc':
-                self.manera2015_lowz_sgc()
-            elif self.param_defaults == 'reid2014_cmass':
-                self.reid2014_cmass()
-            else:
-                raise NotImplementedError
-
-    def parejko2013_lowz(self):
-        """
-        lowz catalog from Parejko+2013 Table 3. Note that the
-        parameterization is slightly different so the numbers need to
-        be converted.
-        """
-        p_hod = {
-            'logMmin': 13.25,
-            'sigma_logM': 0.43,  # 0.7 * sqrt(2) * log10(e)
-            'logM0': 13.27,  # log10(kappa * Mmin)
-            'logM1': 14.18,
-            'alpha': 0.94,
-            'mucen': 0.0,
-            'musat': 0.0,
-        }
-        self.set_parameters(p_hod)
-
-    def manera2015_lowz_ngc(self):
-        """
-        best-fit HOD of the lowz catalog NGC from Table 2 of Manera et al.(2015)
-        """
-        p_hod = {
-            'logMmin': 13.20,
-            'sigma_logM': 0.62,
-            'logM0': 13.24,
-            'logM1': 14.32,
-            'alpha': 0.9,
-            'mucen': 0.0,
-            'musat': 0.0,
-        }
-        self.set_parameters(p_hod)
-
-    def manera2015_lowz_sgc(self):
-        """
-        best-fit HOD of the lowz catalog SGC from Table 2 of Manera et al.(2015)
-        Manera+(2015) actually uses a redshift dependent HOD. The HOD that's
-        currently implemented is primarily for the 0.2 < z < 0.35 population,
-        which has nbar~3x10^-4 h^3/Mpc^3
-        """
-        p_hod = {
-            'logMmin': 13.14,
-            'sigma_logM': 0.55,
-            'logM0': 13.43,
-            'logM1': 14.58,
-            'alpha': 0.93,
-            'mucen': 0.0,
-            'musat': 0.0,
-        }
-        self.set_parameters(p_hod)
-
-    def reid2014_cmass(self):
-        """
-        best-fit HOD from Reid et al. (2014) Table 4
-        """
-        p_hod = {
-            'logMmin': 13.03,
-            'sigma_logM': 0.38,
-            'logM0': 13.27,
-            'logM1': 14.08,
-            'alpha': 0.76,
-            'mucen': 0.0,
-            'musat': 0.0,
-        }
-        self.set_parameters(p_hod)
-
-
-class Zheng07zinterp(Hod_model):
-    """
-    Zheng+07 HOD model with redshift dependent mass parameters
-    """
-
-    def __init__(
-        self,
-        npivot,
-        parameters=['logMmin', 'sigma_logM', 'logM0', 'logM1', 'alpha'],
-        lower_bound=np.array([12.0, 0.1, 13.0, 13.0, 0.,]),
-        upper_bound=np.array([14.0, 0.6, 15.0, 15.0, 1.5,]),
-        param_defaults=None
-    ):
-        pars = []
-        low = []
-        up = []
-        self.npivot = npivot
-        if param_defaults is None:
-            defaults = None
-        else:
-            defaults = []
-        for i, (p, v0, v1) in enumerate(zip(parameters, lower_bound, upper_bound)):
-            if p in ['logMmin', 'logM0', 'logM1']:
-                for j in range(npivot):
-                    pars.append(p + '_z' + str(j))
-                    low.append(v0)
-                    up.append(v1)
-                    if param_defaults is not None:
-                        defaults.append(param_defaults[i])
-            else:
-                pars.append(p)
-                low.append(v0)
-                up.append(v1)
-                if param_defaults is not None:
-                    defaults.append(param_defaults[i])
-        super().__init__(pars, low, up)
-
-        # If using, set literature values for parameters
-        self.param_defaults = defaults
-        if self.param_defaults is not None:
-            if self.param_defaults == 'parejko2013_lowz':
-                self.parejko2013_lowz()
-            elif self.param_defaults == 'manera2015_lowz_ngc':
-                self.manera2015_lowz_ngc()
-            elif self.param_defaults == 'manera2015_lowz_sgc':
-                self.manera2015_lowz_sgc()
-            elif self.param_defaults == 'reid2014_cmass':
-                self.reid2014_cmass()
-            else:
-                raise NotImplementedError
-
-    def process_measured_hod(self, p_hod):
-        new_p_hod = {}
-        for k, v in p_hod.items():
-            if k in ['logMmin', 'logM0', 'logM1']:
-                for j in range(self.npivot):
-                    new_p_hod[k + '_z' + str(j)] = v
-            else:
-                new_p_hod[k] = v
-        return new_p_hod
-
-    def parejko2013_lowz(self):
-        """
-        lowz catalog from Parejko+2013 Table 3. Note that the
-        parameterization is slightly different so the numbers need to
-        be converted.
-        """
-        p_hod = {
-            'logMmin': 13.25,
-            'sigma_logM': 0.43,  # 0.7 * sqrt(2) * log10(e)
-            'logM0': 13.27,  # log10(kappa * Mmin)
-            'logM1': 14.18,
-            'alpha': 0.94,
-        }
-        new_p_hod = self.process_measured_hod(p_hod)
-        self.set_parameters(new_p_hod)
-
-    def manera2015_lowz_ngc(self):
-        """
-        best-fit HOD of the lowz catalog NGC from Table 2 of Manera et al.(2015)
-        """
-        p_hod = {
-            'logMmin': 13.20,
-            'sigma_logM': 0.62,
-            'logM0': 13.24,
-            'logM1': 14.32,
-            'alpha': 0.9,
-            'mucen': 0.0,
-            'musat': 0.0,
-        }
-        new_p_hod = self.process_measured_hod(p_hod)
-        self.set_parameters(new_p_hod)
-
-    def manera2015_lowz_sgc(self):
-        """
-        best-fit HOD of the lowz catalog SGC from Table 2 of Manera et al.(2015)
-        Manera+(2015) actually uses a redshift dependent HOD. The HOD that's
-        currently implemented is primarily for the 0.2 < z < 0.35 population,
-        which has nbar~3x10^-4 h^3/Mpc^3
-        """
-        p_hod = {
-            'logMmin': 13.14,
-            'sigma_logM': 0.55,
-            'logM0': 13.43,
-            'logM1': 14.58,
-            'alpha': 0.93,
-            'mucen': 0.0,
-            'musat': 0.0,
-        }
-        new_p_hod = self.process_measured_hod(p_hod)
-        self.set_parameters(new_p_hod)
-
-    def reid2014_cmass(self):
-        """
-        best-fit HOD from Reid et al. (2014) Table 4
-        """
-        p_hod = {
-            'logMmin': 13.03,
-            'sigma_logM': 0.38,
-            'logM0': 13.27,
-            'logM1': 14.08,
-            'alpha': 0.76,
-            'mucen': 0.0,
-            'musat': 0.0,
-        }
-        new_p_hod = self.process_measured_hod(p_hod)
-        self.set_parameters(new_p_hod)
-
-
-class Leauthaud11(Hod_model):
-    """
-    Leauthaud+11 HOD model
-    """
-
-    def __init__(
-        self,
-        parameters=[
-            'smhm_m0_0',
-            'smhm_m0_a',
-            'smhm_m1_0',
-            'smhm_m1_a',
-            'smhm_beta_0',
-            'smhm_beta_a',
-            'smhm_delta_0',
-            'smhm_delta_a',
-            'smhm_gamma_0',
-            'smhm_gamma_a',
-            'scatter_model_param1',
-            'alphasat',
-            'betasat',
-            'bsat',
-            'betacut',
-            'bcut'
-        ],
-        lower_bound=np.array([
-            10.0, -1.0, 12.0, -0.5, 0.3, -0.1, 0.5, -
-            0.4, 1.0, 0.5, 0.1, 0, 0.5, 10.0, -0.2, 1.0,
-        ]),
-        upper_bound=np.array([
-            11.0, 1.0, 13.0, 0.8, 0.6, 0.4, 0.8, 0.6, 1.8, 3.0, 0.2, 1.5, 1.3, 11.0, 0.1, 2.0,
-        ]),
-        param_defaults=None
-    ):
-        super().__init__(parameters, lower_bound, upper_bound)
-
-        # If using, set literature values for parameters
-        self.param_defaults = param_defaults
-        if self.param_defaults is not None:
-            if self.param_defaults == 'behroozi10':
-                self.behroozi10()
-            else:
-                raise NotImplementedError
-
-    def behroozi10(self):
-        """
-        Best-fit HOD from Behroozi+10 (arXiv:1001.0015; table 2, column 1) 
-        with redshift dependence, as well as bes fit satellite occupation
-        parameters from Leauthaud+12 (arXiv:1104.0928, Table 5, SIGMOD1).
-        """
-        p_hod = {
-            'smhm_m0_0': 10.72,
-            'smhm_m0_a': 0.55,
-            'smhm_m1_0': 12.35,
-            'smhm_m1_a': 0.28,
-            'smhm_beta_0': 0.44,
-            'smhm_beta_a': 0.18,
-            'smhm_delta_0': 0.57,
-            'smhm_delta_a': 0.17,
-            'smhm_gamma_0': 1.56,
-            'smhm_gamma_a': 2.51,
-            'scatter_model_param1': 0.15,
-            'alphasat': 1,
-            'betasat': 0.859,
-            'bsat': 10.62,
-            'betacut': -0.13,
-            'bcut': 1.47,
-        }
-        self.set_parameters(p_hod)
->>>>>>> 8b3065d3
 
     Args:
         cosmology (astropy.cosmology.Cosmology):
@@ -682,10 +217,6 @@
         rkey: radius,
         'halo_nfw_conc': conc,
         'halo_redshift': halo_redshift if halo_redshift is not None else redshift,
-<<<<<<< HEAD
-        
-=======
->>>>>>> 8b3065d3
         'halo_id': np.arange(len(mass)),
         'halo_hostid': np.zeros(len(mass), dtype=int),
         'halo_upid': np.zeros(len(mass)) - 1,
@@ -707,105 +238,11 @@
     return UserSuppliedHaloCatalog(**kws)
 
 
-<<<<<<< HEAD
 def mass_to_concentration(mass, redshift, cosmo, mdef="vir"):
     model = NFWProfile(
         cosmology=cosmo,
         conc_mass_model="dutton_maccio14",
         mdef=mdef,
         redshift=redshift,
-=======
-def build_HOD_model(
-    cosmology, model, theta, zf, mdef='vir', zpivot=None
-):
-    '''Build a HOD model from the given HOD parameters.
-
-    Args:
-        cosmology (astropy.cosmology.Cosmology):
-            The cosmology used for the simulation.
-        model (str): The HOD model to use. Options are:
-            - 'zheng07'
-            - 'leauthaud11'
-            - 'zu_mandelbaum15'
-        theta (dict): The HOD parameters.
-        mdef (str, optional):
-            Halo mass definition. Defaults to 'vir'.
-        zpivot (str, optional):
-            Pivot redshifts to be used if interpolating between redshifts. Defaults to None
-
-    Returns:
-        hod_model (HODMockFactory): A HOD model object
-            that can be used with Halotools.
-    '''
-    # determine mass column
-    mkey = 'halo_m' + mdef
-
-    # Get HOD parameters
-    hod_params = dict(theta)
-
-    # Occupation functions
-    if model == 'zheng07':
-        cenocc = Zheng07Cens(prim_haloprop_key=mkey)
-        satocc = Zheng07Sats(
-            prim_haloprop_key=mkey,
-            cenocc_model=cenocc,
-            modulate_with_cenocc=True
-        )
-    elif model == 'zheng07zdep':
-        cenocc = Zheng07zdepCens(prim_haloprop_key=mkey)
-        satocc = Zheng07zdepSats(
-            prim_haloprop_key=mkey,
-            cenocc_model=cenocc,
-            modulate_with_cenocc=True
-        )
-    elif model == 'zheng07zinterp':
-        cenocc = Zheng07zinterpCens(zpivot, prim_haloprop_key=mkey)
-        satocc = Zheng07zinterpSats(
-            zpivot,
-            prim_haloprop_key=mkey,
-            cenocc_model=cenocc,
-            modulate_with_cenocc=True
-        )
-    elif model == 'leauthaud11':
-        cenocc = Leauthaud11Cens(prim_haloprop_key=mkey, redshift=zf)
-        satocc = Leauthaud11Sats(
-            prim_haloprop_key=mkey,
-            cenocc_model=cenocc, redshift=zf,
-        )
-    elif model == 'zu_mandelbaum15':
-        cenocc = ZuMandelbaum15Cens(prim_haloprop_key=mkey, redshift=zf)
-        satocc = ZuMandelbaum15Sats(prim_haloprop_key=mkey)
-        satocc.central_occupation_model = cenocc  # need to set this manually
-        # m0 and m1 are desired in real units
-        hod_params['smhm_m0'] = 10**hod_params['smhm_m0']
-        hod_params['smhm_m1'] = 10**hod_params['smhm_m1']
-    else:
-        raise NotImplementedError
-
-    # Set HOD parameters
-    cenocc.param_dict.update(hod_params)
-    satocc.param_dict.update(hod_params)
-    satocc._suppress_repeated_param_warning = True
-
-    # profile functions
-    censprof = TrivialPhaseSpace(
-        cosmology=cosmology,
-        redshift=zf,
-        mdef=mdef
-    )
-    satsprof = NFWPhaseSpace(
-        conc_mass_model='direct_from_halo_catalog',
-        cosmology=cosmology,
-        redshift=zf,
-        mdef=mdef
-    )
-
-    # make the model
-    model = dict(
-        centrals_occupation=cenocc,
-        centrals_profile=censprof,
-        satellites_occupation=satocc,
-        satellites_profile=satsprof
->>>>>>> 8b3065d3
     )
     return model.conc_NFWmodel(prim_haloprop=mass)