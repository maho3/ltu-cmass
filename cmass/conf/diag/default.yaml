--- conflicted
+++ resolved
@@ -40,17 +40,11 @@
 
 # Noise (Mpc/h) to apply radially and transversely to the tracer positions
 noise:
-<<<<<<< HEAD
-    random: False  # whether to set noise scales randomly
-    radial: 0.0  # radial noise in Mpc/h
-    transverse: 0.0  # transverse noise in Mpc/h
-=======
     # Fixed values
     dist: Fixed
     params:
         radial: 0.0      # radial noise in Mpc/h
         transverse: 0.0  # transverse noise in Mpc/h
->>>>>>> db6ea4ec
 
     # # Uniform
     # dist: Uniform
