
# whether to calculate diagnostics from scratch, overwriting existing files
from_scratch: true

# number of threads for P(k) computation
<<<<<<< HEAD
threads: 24
=======
threads: -1  # -1 for all available threads

# which summaries to run
summaries:
    - Pk             # power spectrum
    # - TwoPCF         # two-point correlation function
    # - KNN            # k-nearest neighbors
    # - WST            # wavelet scattering transform
    # - Bk             # bispectrum
    # - Density Split  # density split statistics

# whether to use abundance matching to affix number density
halo_density: 1e-4  # number density in h^3/Mpc^3. null for no abundance matching
halo_proxy: mass  # property for abundance matching

galaxy_density: null  # number density in h^3/Mpc^3. null for no abundance matching
galaxy_proxy: mstar  # property for abundance matching
>>>>>>> 04f89dbf
<|MERGE_RESOLUTION|>--- conflicted
+++ resolved
@@ -3,9 +3,6 @@
 from_scratch: true
 
 # number of threads for P(k) computation
-<<<<<<< HEAD
-threads: 24
-=======
 threads: -1  # -1 for all available threads
 
 # which summaries to run
@@ -22,5 +19,4 @@
 halo_proxy: mass  # property for abundance matching
 
 galaxy_density: null  # number density in h^3/Mpc^3. null for no abundance matching
-galaxy_proxy: mstar  # property for abundance matching
->>>>>>> 04f89dbf
+galaxy_proxy: mstar  # property for abundance matching