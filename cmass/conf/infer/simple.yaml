
save_dir: null  # where to save trained models (default e.g. wdir/quijotelike/fastpm/models)

# ~~ GLOBAL ARGS ~~
exp_index: null  # index of experiment to run (null for all)
net_index: 0     # index of network to use in cfg.net
device: cpu  # cpu or cuda

# ~~ EXPERIMENT ARGS ~~
Nmax: -1  # maximum number of simulations to load (-1 for all)

correct_shot: true  # whether to correct for shot noise when normalizing

halo: True      # whether to train on halo summaries
galaxy: False    # whether to train on galaxy summaries
ngc_lightcone: False # whether to train on ngc_lightcone summaries
sgc_lightcone: False # whether to train on sgc_lightcone summaries
mtng_lightcone: False # whether to train on mtng_lightcone summaries
simbig_lightcone: False # whether to train on simbig_lightcone summaries

experiments:
  # - summary: [nbar, Pk0]   # monopole
  #   kmin: [0.]
  #   kmax: [0.4]
  # - summary: [nbar, Pk0, Pk2, Pk4, Qk0]   # monopole, quadrupole, hexadecapole, reduced bispectrum
  #   kmin: [0.]
  #   kmax: [0.4]
  # - summary: [zPk0]   # monopole
  #   kmin: [0.]
  #   kmax: [0.4]
  # - summary: [zPk0, zPk2, zPk4]   # monopole, quadrupole, hexadecapole, reduced bispectrum
  #   kmin: [0.]
  #   kmax: [0.4]
  # - summary: [zPk0, zPk2, zPk4, zQk0]   # monopole, quadrupole, hexadecapole, reduced bispectrum
  #   kmin: [0.]
  #   kmax: [0.4]
  # - summary: [zPk0, zPk2, zPk4, zEqQk0]   # monopole, quadrupole, hexadecapole, reduced equilateral bispectrum
  #   kmin: [0.]
  #   kmax: [0.4]
<<<<<<< HEAD
  # - summary: [nbar, zPk0]   # z-space monopole
  #   kmin: [0.]
  #   kmax: [0.4]
  # - summary: [nbar, zPk0, zPk2, zPk4]   # z-space monopole
  #   kmin: [0.]
  #   kmax: [0.4]
=======
  - summary: [nbar, zPk0]   # z-space monopole
    kmin: [0.]
    kmax: [0.4]
  - summary: [nbar, zPk0, zPk2, zPk4]   # z-space monopole
    kmin: [0.]
    kmax: [0.4]
>>>>>>> ccbd9844
  # - summary: [nbar, zPk0, zPk2, zPk4, zEqQk0]   # monopole, quadrupole, hexadecapole, reduced equilateral bispectrum
  #   kmin: [0.]
  #   kmax: [0.4]
  # - summary: [nbar, zPk0, zPk2, zPk4, zSqQk0]   # monopole, quadrupole, hexadecapole, reduced squeezed bispectrum
  #   kmin: [0.]
  #   kmax: [0.4]
  # - summary: [nbar, zPk0, zPk2, zPk4, zSsQk0]   # monopole, quadrupole, hexadecapole, reduced subsampled bispectrum
  #   kmin: [0.]
  #   kmax: [0.4]
  # - summary: [nbar, zPk0, zPk2, zPk4, zIsQk0]   # monopole, quadrupole, hexadecapole, reduced isoceles bispectrum
  #   kmin: [0.]
  #   kmax: [0.4]
  - summary: [zBk0]
    kmin: [0.]
    kmax: [0.4]
  - summary: [zBk0, zBk2]
    kmin: [0.]
    kmax: [0.4]
  - summary: [nbar, zPk0, zPk2, zPk4, zBk0]   # monopole, quadrupole, hexadecapole, reduced bispectrum
    kmin: [0.]
    kmax: [0.4]
  - summary: [nbar, zPk0, zPk2, zPk4, zQk0]   # monopole, quadrupole, hexadecapole, reduced bispectrum
    kmin: [0.]
    kmax: [0.4]
  - summary: [nbar, zPk0, zPk2, zPk4, zBk0, zBk2]   # monopole, quadrupole, hexadecapole, reduced bispectrum
    kmin: [0.]
    kmax: [0.4]

# ~~ TRAINING ARGS ~~
Nnets: 10  # number of best networks to ensemble

val_frac: 0.1  # fraction of data to use for validation
test_frac: 0.1  # fraction of data to use for testing
seed: 0  # random seed for train/val/test split
include_hod: False    # whether to infer HOD parameters
include_noise: True  # whether to infer noise parameters

prior: quijote  # prior to use for training (uniform, quijote)
backend: lampe # backend to use for training (sbi/lampe/pydelfi)
engine: NPE    # engine to use for training (NPE/NLE/NRE)

batch_size: null  # batch size
learning_rate: null  # learning rate
stop_after_epochs: 50  # stop early after this many epochs
weight_decay: null  # weight decay
lr_decay_factor: null  # learning rate decay factor
lr_patience: null  # learning rate decay patience

precompress: True  # whether to precompress summaries before training

# ~~ OPTUNA ARGS ~~
hyperprior:
  model: ['nsf'] # , 'maf']
  hidden_features: [16, 512]
  num_transforms: [2, 8]
  fcn_width: [16, 512]
  fcn_depth: [0, 4]
  log2_batch_size: [5, 9]
  learning_rate: [5e-6, 1e-2]
  weight_decay: [1e-5, 1e-1]
  lr_patience: [5, 20]
  lr_decay_factor: [0.1, 0.9]

n_trials: 30  # number of trials for hyperparameter optimization

n_startup_trials: 50  # number of startup trials for hyperparameter optimization

# ~~ VALIDATION ARGS ~~
clean_models: True  # whether to delete poorly fit model files after validation<|MERGE_RESOLUTION|>--- conflicted
+++ resolved
@@ -37,21 +37,12 @@
   # - summary: [zPk0, zPk2, zPk4, zEqQk0]   # monopole, quadrupole, hexadecapole, reduced equilateral bispectrum
   #   kmin: [0.]
   #   kmax: [0.4]
-<<<<<<< HEAD
-  # - summary: [nbar, zPk0]   # z-space monopole
-  #   kmin: [0.]
-  #   kmax: [0.4]
-  # - summary: [nbar, zPk0, zPk2, zPk4]   # z-space monopole
-  #   kmin: [0.]
-  #   kmax: [0.4]
-=======
   - summary: [nbar, zPk0]   # z-space monopole
     kmin: [0.]
     kmax: [0.4]
   - summary: [nbar, zPk0, zPk2, zPk4]   # z-space monopole
     kmin: [0.]
     kmax: [0.4]
->>>>>>> ccbd9844
   # - summary: [nbar, zPk0, zPk2, zPk4, zEqQk0]   # monopole, quadrupole, hexadecapole, reduced equilateral bispectrum
   #   kmin: [0.]
   #   kmax: [0.4]
