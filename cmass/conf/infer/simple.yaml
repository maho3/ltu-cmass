--- conflicted
+++ resolved
@@ -46,9 +46,6 @@
   - summary: [nbar, zPk0, zPk2, zPk4, zEqQk0]   # monopole, quadrupole, hexadecapole, reduced equilateral bispectrum
     kmin: [0.]
     kmax: [0.4]
-<<<<<<< HEAD
-  - summary: [nbar, zPk0, zPk2, zPk4, zQk0]   # monopole, quadrupole, hexadecapole, reduced equilateral bispectrum
-=======
   - summary: [nbar, zPk0, zPk2, zPk4, zSqQk0]   # monopole, quadrupole, hexadecapole, reduced squeezed bispectrum
     kmin: [0.]
     kmax: [0.4]
@@ -59,7 +56,6 @@
     kmin: [0.]
     kmax: [0.4]
   - summary: [nbar, zPk0, zPk2, zPk4, zQk0]   # monopole, quadrupole, hexadecapole, reduced bispectrum
->>>>>>> 3f0512cf
     kmin: [0.]
     kmax: [0.4]
 
