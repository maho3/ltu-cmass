
save_dir: /anvil/scratch/x-nchartier/cmass/abacuslike_benchmark/preprocessed  # where to save trained models (default e.g. wdir/quijotelike/fastpm/models)

# ~~ GLOBAL ARGS ~~
exp_index: null  # index of experiment to run (null for all)
net_type: maf # if not None, net_index is ignored; careful about backend, eg "gf" does not work with sbi
N_type: 50 # we assume the "net_type"_"N_type".yaml exists (to change)
net_index: 386     # index of network to use in cfg.net
net_suffix: None # 15/02/2025, to separate my trainings by maf, gf, etc
device: cpu  # cpu or cuda

# ~~ EXPERIMENT ARGS ~~
Nmax: -1  # maximum number of simulations to load (-1 for all)

halo: True      # whether to train on halo summaries
galaxy: False    # whether to train on galaxy summaries
ngc_lightcone: False # whether to train on ngc_lightcone summaries
sgc_lightcone: False # whether to train on sgc_lightcone summaries
mtng_lightcone: False # whether to train on mtng_lightcone summaries

experiments:
  - summary: [Pk0]   # monopole
    kmax: [0.1, 0.2, 0.3, 0.4, 0.5]
  - summary: [Pk0, Pk2, Pk4]   # monopole, quadrupole, hexadecapole
    kmax: [0.1, 0.2, 0.3, 0.4, 0.5]
  - summary: [Pk0, Pk2, Pk4, Bk0]   # monopole, quadrupole, hexadecapole, reduced bispectrum
    kmax: [0.1, 0.2, 0.3, 0.4, 0.5]
  - summary: [Pk0, Pk2, Pk4, Qk0]   # monopole, quadrupole, hexadecapole, reduced bispectrum
    kmax: [0.1, 0.2, 0.3, 0.4, 0.5]
  - summary: [zPk0]   # z-space monopole
    kmax: [0.1, 0.2, 0.3, 0.4, 0.5]
  - summary: [zPk0, zPk2, zPk4]  # z-space monopole, quadrupole, hexadecapole
    kmax: [0.1, 0.2, 0.3, 0.4, 0.5]
<<<<<<< HEAD
  - summary: [Pk0, Pk2,Pk4, Qk0]
    kmax: [0.1, 0.2, 0.3, 0.4, 0.5]
  - summary: [zPk0, zPk2,zPk4, zQk0]
=======
  - summary: [zPk0, zPk2, zPk4, zBk0]   # monopole, quadrupole, hexadecapole, reduced bispectrum
    kmax: [0.1, 0.2, 0.3, 0.4, 0.5]
  - summary: [zPk0, zPk2, zPk4, zQk0]   # monopole, quadrupole, hexadecapole, reduced bispectrum
>>>>>>> 862f9955
    kmax: [0.1, 0.2, 0.3, 0.4, 0.5]

# ~~ TRAINING ARGS ~~
Nnets: 10  # number of best networks to ensemble

val_frac: 0.1  # fraction of data to use for validation
test_frac: 0.1  # fraction of data to use for testing
seed: 0  # random seed for train/val/test split

prior: uniform  # prior to use for training (uniform, quijote)
backend: sbi # backend to use for training (sbi/lampe/pydelfi)
engine: NPE    # engine to use for training (NPE/NLE/NRE)

batch_size: null  # batch size
learning_rate: null  # learning rate
stop_after_epochs: 50  # stop early after this many epochs
weight_decay: 0  # weight decay
lr_decay_factor: 0.5  # learning rate decay factor
lr_patience: 10  # learning rate decay patience<|MERGE_RESOLUTION|>--- conflicted
+++ resolved
@@ -31,15 +31,9 @@
     kmax: [0.1, 0.2, 0.3, 0.4, 0.5]
   - summary: [zPk0, zPk2, zPk4]  # z-space monopole, quadrupole, hexadecapole
     kmax: [0.1, 0.2, 0.3, 0.4, 0.5]
-<<<<<<< HEAD
-  - summary: [Pk0, Pk2,Pk4, Qk0]
-    kmax: [0.1, 0.2, 0.3, 0.4, 0.5]
-  - summary: [zPk0, zPk2,zPk4, zQk0]
-=======
   - summary: [zPk0, zPk2, zPk4, zBk0]   # monopole, quadrupole, hexadecapole, reduced bispectrum
     kmax: [0.1, 0.2, 0.3, 0.4, 0.5]
   - summary: [zPk0, zPk2, zPk4, zQk0]   # monopole, quadrupole, hexadecapole, reduced bispectrum
->>>>>>> 862f9955
     kmax: [0.1, 0.2, 0.3, 0.4, 0.5]
 
 # ~~ TRAINING ARGS ~~
