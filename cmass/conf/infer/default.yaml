
save_dir: /anvil/scratch/x-nchartier/cmass/abacuslike_benchmark/preprocessed  # where to save trained models (default e.g. wdir/quijotelike/fastpm/models)

# ~~ GLOBAL ARGS ~~
exp_index: null  # index of experiment to run (null for all)
net_type: maf # if not None, net_index is ignored; careful about backend, eg "gf" does not work with sbi
N_type: 50 # we assume the "net_type"_"N_type".yaml exists (to change)
net_index: 386     # index of network to use in cfg.net
net_suffix: None # 15/02/2025, to separate my trainings by maf, gf, etc
device: cpu  # cpu or cuda

# ~~ EXPERIMENT ARGS ~~
Nmax: -1  # maximum number of simulations to load (-1 for all)

<<<<<<< HEAD
=======
correct_shot: true  # whether to correct for shot noise when normalizing

>>>>>>> 562ed86c
halo: True      # whether to train on halo summaries
galaxy: False    # whether to train on galaxy summaries
ngc_lightcone: False # whether to train on ngc_lightcone summaries
sgc_lightcone: False # whether to train on sgc_lightcone summaries
mtng_lightcone: False # whether to train on mtng_lightcone summaries
simbig_lightcone: False # whether to train on simbig_lightcone summaries

experiments:
  - summary: [Pk0]   # monopole
<<<<<<< HEAD
    kmin: [0,0.02]
    kmax: [0.1, 0.2, 0.3, 0.4, 0.5]
  - summary: [Pk0, Pk2, Pk4]   # monopole, quadrupole, hexadecapole - without kmin to test condition in preprocess
=======
    kmin: [0., 0.02]
    kmax: [0.1, 0.2, 0.3, 0.4, 0.5]
  - summary: [Pk0, Pk2, Pk4]   # monopole, quadrupole, hexadecapole
    kmin: [0., 0.02]
>>>>>>> 562ed86c
    kmax: [0.1, 0.2, 0.3, 0.4, 0.5]
  - summary: [Pk0, Pk2, Pk4, Bk0]   # monopole, quadrupole, hexadecapole, reduced bispectrum
    kmin: [0.,0.02]
    kmax: [0.1, 0.2, 0.3, 0.4, 0.5]
  - summary: [Pk0, Pk2, Pk4, Qk0]   # monopole, quadrupole, hexadecapole, reduced bispectrum
    kmin: [0.,0.02]
    kmax: [0.1, 0.2, 0.3, 0.4, 0.5]
  - summary: [zPk0]   # z-space monopole
    kmin: [0.,0.02]
    kmax: [0.1, 0.2, 0.3, 0.4, 0.5]
  - summary: [zPk0, zPk2, zPk4]  # z-space monopole, quadrupole, hexadecapole
    kmin: [0.,0.02]
    kmax: [0.1, 0.2, 0.3, 0.4, 0.5]
  - summary: [zPk0, zPk2, zPk4, zBk0]   # monopole, quadrupole, hexadecapole, reduced bispectrum
    kmin: [0.,0.02]
    kmax: [0.1, 0.2, 0.3, 0.4, 0.5]
  - summary: [zPk0, zPk2, zPk4, zQk0]   # monopole, quadrupole, hexadecapole, reduced bispectrum
    kmin: [0.,0.02]
    kmax: [0.1, 0.2, 0.3, 0.4, 0.5]
  - summary: [zPk0, zPk2, zPk4, zEqBk0]   # monopole, quadrupole, hexadecapole, reduced bispectrum
    kmin: [0.,0.02]
    kmax: [0.1, 0.2, 0.3, 0.4, 0.5]
  - summary: [zPk0, zPk2, zPk4, zEqQk0]   # monopole, quadrupole, hexadecapole, reduced equilateral bispectrum
    kmin: [0.,0.02]
    kmax: [0.1, 0.2, 0.3, 0.4, 0.5]

# ~~ TRAINING ARGS ~~
Nnets: 10  # number of best networks to ensemble

val_frac: 0.1  # fraction of data to use for validation
test_frac: 0.1  # fraction of data to use for testing
seed: 0  # random seed for train/val/test split
only_cosmo: False  # only train on cosmological parameters (ignore HOD)

prior: uniform  # prior to use for training (uniform, quijote)
backend: lampe # backend to use for training (sbi/lampe/pydelfi)
engine: NPE    # engine to use for training (NPE/NLE/NRE)

batch_size: null  # batch size
learning_rate: null  # learning rate
stop_after_epochs: 50  # stop early after this many epochs
weight_decay: 0  # weight decay
lr_decay_factor: 0.5  # learning rate decay factor
lr_patience: 10  # learning rate decay patience<|MERGE_RESOLUTION|>--- conflicted
+++ resolved
@@ -11,12 +11,8 @@
 
 # ~~ EXPERIMENT ARGS ~~
 Nmax: -1  # maximum number of simulations to load (-1 for all)
-
-<<<<<<< HEAD
-=======
 correct_shot: true  # whether to correct for shot noise when normalizing
 
->>>>>>> 562ed86c
 halo: True      # whether to train on halo summaries
 galaxy: False    # whether to train on galaxy summaries
 ngc_lightcone: False # whether to train on ngc_lightcone summaries
@@ -26,16 +22,10 @@
 
 experiments:
   - summary: [Pk0]   # monopole
-<<<<<<< HEAD
-    kmin: [0,0.02]
-    kmax: [0.1, 0.2, 0.3, 0.4, 0.5]
-  - summary: [Pk0, Pk2, Pk4]   # monopole, quadrupole, hexadecapole - without kmin to test condition in preprocess
-=======
     kmin: [0., 0.02]
     kmax: [0.1, 0.2, 0.3, 0.4, 0.5]
   - summary: [Pk0, Pk2, Pk4]   # monopole, quadrupole, hexadecapole
     kmin: [0., 0.02]
->>>>>>> 562ed86c
     kmax: [0.1, 0.2, 0.3, 0.4, 0.5]
   - summary: [Pk0, Pk2, Pk4, Bk0]   # monopole, quadrupole, hexadecapole, reduced bispectrum
     kmin: [0.,0.02]
