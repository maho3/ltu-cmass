hydra:
  run:
    dir: ${meta.wdir}/logs/${now:%Y-%m-%d}/${now:%H-%M-%S}

  job_logging:
    formatters:
      simple:
        format: "[%(asctime)s-%(levelname)s] %(message)s"
        datefmt: "%H:%M:%S"

meta:
  # wdir: "/home/mattho/git/ltu-cmass/data"
  # wdir: "/home/x-ccuestalazar/git/ltu-cmass/data"
  # wdir: "/data101/bartlett/ili/cmass/"
  #wdir: "/anvil/scratch/x-mho1/cmass-ili"
  wdir: "/anvil/scratch/x-nchartier/cmass/abacuslike_benchmark"
  summ_dir: "/anvil/scratch/x-mho1/cmass-ili"
  #logdir: "${meta.wdir}/logs/"
  logdir: "/anvil/scratch/x-nchartier/cmass/abacuslike_benchmark/logs/" 
  #cosmofile: "./params/latin_hypercube_params.txt"    # for quijote-like
  # cosmofile: "./params/big_sobol_params.txt"        # for big_sobol-like
<<<<<<< HEAD
  cosmofile: "/home/x-nchartier/Modules/ltu-cmass/params/abacus_cosmologies.txt"      # for abacus-like
=======
  # cosmofile: "./params/abacus_cosmologies.txt"      # for abacus-like
  # cosmofile: "./params/abacus_custom_cosmologies.txt" # for new abacus-like
>>>>>>> 562ed86c
  # cosmofile: "./params/mtng_cosmologies.txt"        # for mtng-like

  # executables
  # fastpm_exec: /home/mattho/git/fastpm/src/fastpm
  fastpm_exec: /home/x-mho1/git/fastpm/src/fastpm
  pinocchio_exec: /home/mattho/git/Pinocchio/src/pinocchio.x
  # pinocchio_exec: /home/x-mho1/git/Pinocchio/src/pinocchio.x<|MERGE_RESOLUTION|>--- conflicted
+++ resolved
@@ -19,12 +19,9 @@
   logdir: "/anvil/scratch/x-nchartier/cmass/abacuslike_benchmark/logs/" 
   #cosmofile: "./params/latin_hypercube_params.txt"    # for quijote-like
   # cosmofile: "./params/big_sobol_params.txt"        # for big_sobol-like
-<<<<<<< HEAD
   cosmofile: "/home/x-nchartier/Modules/ltu-cmass/params/abacus_cosmologies.txt"      # for abacus-like
-=======
   # cosmofile: "./params/abacus_cosmologies.txt"      # for abacus-like
   # cosmofile: "./params/abacus_custom_cosmologies.txt" # for new abacus-like
->>>>>>> 562ed86c
   # cosmofile: "./params/mtng_cosmologies.txt"        # for mtng-like
 
   # executables
