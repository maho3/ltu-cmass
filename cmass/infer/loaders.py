
import os
from os.path import join
import h5py
import numpy as np
from omegaconf import OmegaConf
from cmass.bias.tools.hod import lookup_hod_model


def get_cosmo(source_path):
    cfg = OmegaConf.load(join(source_path, 'config.yaml'))
    return np.array(cfg.nbody.cosmo)


def get_hod_params(diagfile):
    with h5py.File(diagfile, 'r') as f:
        hod_params = f.attrs['HOD_params'][:]
    return hod_params


def get_noise_params(diagfile):
    with h5py.File(diagfile, 'r') as f:
        noise_params = [f.attrs['noise_radial'], f.attrs['noise_transverse']]
    return np.array(noise_params)


get_hod = get_hod_params  # for backwards compatibility


def closest_a(lst, a):
    lst = [float(el) for el in lst]
    lst = np.asarray(lst)
    if len(lst) == 0:
        return 0
    idx = (np.abs(lst - a)).argmin()
    return lst[idx]


def load_Pk(diag_file, a):
    if not os.path.exists(diag_file):
        return {}
    summ = {}
    try:
        with h5py.File(diag_file, 'r') as f:
            a = closest_a(f.keys(), a)
            a = f'{a:.6f}'
            # load the summaries
            for stat in ['Pk', 'zPk']:
                if stat in f[a]:
                    for i in range(3):  # monopole, quadrupole, hexadecapole
                        summ[stat+str(2*i)] = {
                            'k': f[a][stat+'_k3D'][:],
                            'value': f[a][stat][:, i],
                            'nbar': f[a].attrs['nbar'],
                            'log10nbar': f[a].attrs['log10nbar'],
                            'a_loaded': a}
    except (OSError, KeyError):
        return {}
    return summ


def load_lc_Pk(diag_file):
    if not os.path.exists(diag_file):
        return {}
    summ = {}
    try:
        with h5py.File(diag_file, 'r') as f:
            # load the summaries
            stat = 'Pk'
            for i in range(3):  # monopole, quadrupole, hexadecapole
                summ[stat+str(2*i)] = {
                    'k': f[stat+'_k3D'][:],
                    'value': f[stat][:, i],
                    'nbar': f.attrs['nbar'],
                    'log10nbar': f.attrs['log10nbar']}
    except (OSError, KeyError):
        return {}
    return summ


def load_Bk(diag_file, a):
    if not os.path.exists(diag_file):
        return {}
    summ = {}
    try:
        with h5py.File(diag_file, 'r') as f:
            a = closest_a(f.keys(), a)
            a = f'{a:.6f}'
            # load the summaries
            for stat in ['Bk', 'Qk', 'zBk', 'zQk']:
                if stat in f[a]:
                    for i in range(1):  # just monopole
                        summ[stat+str(2*i)] = {
                            'k': f[a]['Bk_k123'][:],
                            'value': f[a][stat][i, :],
                            'nbar': f[a].attrs['nbar'],
                            'log10nbar': f[a].attrs['log10nbar'],
                            'a_loaded': a}
    except (OSError, KeyError):
        return {}
    return summ


def load_lc_Bk(diag_file):
    if not os.path.exists(diag_file):
        return {}
    summ = {}
    try:
        with h5py.File(diag_file, 'r') as f:
            # load the summaries
            for stat in ['Bk', 'Qk']:
                if stat in f:
                    for i in range(1):  # just monopole
                        summ[stat+str(2*i)] = {
                            'k': f['Bk_k123'][:],
                            'value': f[stat][i, :],
                            'nbar': f.attrs['nbar'],
                            'log10nbar': f.attrs['log10nbar']}
    except (OSError, KeyError):
        return {}
    return summ


def _is_in_kminmax(k, kmin, kmax):
    k = np.atleast_2d(k)
    return np.all((kmin <= k) & (k <= kmax), axis=0)


def _filter_Pk(X, kmin, kmax):
    # filter kmin and kmax
    return np.array(
        [x['value'][_is_in_kminmax(x['k'], kmin, kmax)] for x in X])


def _get_nbar(data):
    return np.array([x['nbar'] for x in data]).reshape(-1, 1)


def _get_log10nbar(data):
    return np.repeat(
        np.array([x['log10nbar'] for x in data]).reshape(-1, 1),
        10, axis=-1
    )  # repeat for more visibility


def signed_log(x, base=10):
    # Compute the signed logarithm of x (for negative values)
    return np.sign(x) * np.log1p(np.abs(x)) / np.log(base)


def preprocess_Pk(data, kmax, monopole=True, norm=None, kmin=0., correct_shot=False):
    # process Pk: filtering for k's, normalizing, and flattening
    if not monopole and norm is None:
        raise ValueError('norm must be provided when monopole is False')

    X = _filter_Pk(data, kmin, kmax)

    if monopole:
        if correct_shot:
            X -= 1./_get_nbar(data)  # subtract shot noise
        X = signed_log(X)
    else:
        Xnorm = _filter_Pk(norm, kmin, kmax)
        X /= Xnorm

    return np.nan_to_num(X, nan=0.0).reshape(len(X), -1)


def _is_valid_triangle(k):
    # Return mask of triangles satisfying triangle inequality: k1 < k2 + k3
    k1, k2, k3 = k
    return (k1 < k2 + k3) & (k2 < k1 + k3) & (k3 < k1 + k2)


def _is_squeezed(k):
    # Return mask of squeezed triangles: k1 < k2 + k3 and k1 < 0.5 * (k2 + k3)
    k1, k2, k3 = k
    return np.isclose(k1, k2) & (k3 < k2)


def _is_isoceles(k):
    # Return mask of isoceles triangles
    k1, k2, k3 = k
    return np.isclose(k1, k2) | np.isclose(k2, k3) | np.isclose(k1, k3)


def _is_equilateral(k):
    # Return mask of equilateral triangles
    k1, k2, k3 = k
    return np.isclose(k1, k2) & np.isclose(k2, k3)


def _is_subsampled(k):
    # Return mask where only every 5th k is True
    return np.arange(len(k[0])) % 5 == 0


def _filter_Bk(X, kmin, kmax, equilateral=False, squeezed=False,
               subsampled=False, isoceles=False):
    if sum([equilateral, squeezed, subsampled]) > 1:
        raise ValueError(
            "Only one of equilateral, squeezed, or subsampled can be True.")
    if equilateral:
        return np.array(
            [x['value'][_is_in_kminmax(x['k'], kmin, kmax) & _is_equilateral(x['k'])]
             for x in X])
    elif squeezed:
        return np.array(
            [x['value'][_is_in_kminmax(x['k'], kmin, kmax) & _is_squeezed(x['k'])]
             for x in X])
    elif subsampled:
        return np.array(
            [x['value'][_is_in_kminmax(x['k'], kmin, kmax) & _is_subsampled(x['k'])]
             for x in X])
    elif isoceles:
        return np.array(
            [x['value'][_is_in_kminmax(x['k'], kmin, kmax) & _is_isoceles(x['k'])]
             for x in X])
    else:
        return np.array(
            [x['value'][_is_in_kminmax(x['k'], kmin, kmax) & _is_valid_triangle(x['k'])]
             for x in X])


def preprocess_Bk(data, kmax, kmin=0., log=False,
                  equilateral_only=False, squeezed_only=False,
                  subsampled_only=False, isoceles_only=False,
                  correct_shot=False):
    # process Bk: filtering for k's, normalizing, and flattening
    X = _filter_Bk(data, kmin, kmax, equilateral_only,
                   squeezed_only, subsampled_only, isoceles_only)

    if correct_shot:  # Eq. 44 arxiv:1610.06585
        pass  # not implemented because I'm not sure its right

    if log:
        X = signed_log(X)

    return np.nan_to_num(X, nan=0.0).reshape(len(X), -1)


def _construct_hod_prior(configfile):
    cfg = OmegaConf.load(configfile)
    hodcfg = cfg.bias.hod
    hodmodel = lookup_hod_model(
        model=hodcfg.model if hasattr(hodcfg, "model") else None,
        assem_bias=hodcfg.assem_bias if hasattr(
            hodcfg, "assem_bias") else False,
        vel_assem_bias=hodcfg.vel_assem_bias if hasattr(
            hodcfg, "vel_assem_bias") else False,
        zpivot=hodcfg.zpivot if hasattr(
            hodcfg, "zpivot") else None
    )
    names, lower, upper, sigma, distribution = (
        hodmodel.parameters, hodmodel.lower_bound,
        hodmodel.upper_bound, hodmodel.sigma, hodmodel.distribution
    )
    # correct for unknowns
    distribution = ['uniform'] * \
        len(names) if distribution is None else distribution
    sigma = [0.] * len(names) if sigma is None else sigma
    hodprior = np.array(
        list(zip(names, distribution, lower, upper, sigma)),
        dtype=object
    )
    return hodprior


def _construct_noise_prior(sourcepath, tracer):
    """
    This goes into a diagnostic file, reads the noise_dist from the attributes,
    and returns a noise prior. This is kind of a hack, because our current 
    diagnostics don't save the prior params, just the distribution.

    TODO: fix this hack
    """
    diagpath = join(sourcepath, 'diag')
    if tracer == 'galaxy':
        diagpath = join(diagpath, 'galaxies')
    elif 'lightcone' in tracer:
        diagpath = join(diagpath, f'{tracer}')
    filelist = ['halos.h5'] if tracer == 'halo' else os.listdir(diagpath)
    with h5py.File(join(diagpath, filelist[0]), 'r') as f:
        noisedist = f.attrs['noise_dist'] if 'noise_dist' in f.attrs else None
    if noisedist is None:
        raise ValueError(
<<<<<<< HEAD
            f'No noise distribution found in {f}.')
=======
            f'No noise distribution found in {join(diagpath, filelist[0])}.')
>>>>>>> e675148f

    # this is a terrible hack to find the config files
    codepath = os.path.abspath(__file__)
    confpath = join(os.path.dirname(os.path.dirname(codepath)), 'conf', 'noise')
    filepath = join(confpath, noisedist.lower()+'.yaml')
    try:
        noiseprior = OmegaConf.load(filepath)
    except FileNotFoundError:
        raise FileNotFoundError(
            f'Noise prior configuration file not found: {filepath}')
    return noiseprior


def _load_single_simulation_summaries(sourcepath, tracer, a=None,
                                      include_hod=True, include_noise=False):
    # specify paths to diagnostics
    diagpath = join(sourcepath, 'diag')
    if tracer == 'galaxy':
        diagpath = join(diagpath, 'galaxies')
    elif 'lightcone' in tracer:
        diagpath = join(diagpath, f'{tracer}')
    if not os.path.isdir(diagpath):
        return [], []

    # for each diagnostics file
    filelist = ['halos.h5'] if tracer == 'halo' else os.listdir(diagpath)
    summlist, paramlist = [], []
    for f in filelist:
        diagfile = join(diagpath, f)

        # load summaries  # TODO: load other summaries
        summ = {}
        if 'lightcone' in tracer:
            summ.update(load_lc_Pk(diagfile))
            summ.update(load_lc_Bk(diagfile))
        else:
            summ.update(load_Pk(diagfile, a))
            summ.update(load_Bk(diagfile, a))
        if len(summ) == 0:
            continue  # skip empty files

        # load cosmo/hod parameters
        params = get_cosmo(sourcepath)
        if (tracer != 'halo') & (include_hod):  # add HOD params
            hodparams = get_hod_params(diagfile)
            params = np.concatenate([params, hodparams], axis=0)

        if include_noise:  # add noise params
            noise_params = get_noise_params(diagfile)
            params = np.concatenate([params, noise_params], axis=0)

        # append to lists
        summlist.append(summ)
        paramlist.append(params)

    return summlist, paramlist<|MERGE_RESOLUTION|>--- conflicted
+++ resolved
@@ -284,11 +284,7 @@
         noisedist = f.attrs['noise_dist'] if 'noise_dist' in f.attrs else None
     if noisedist is None:
         raise ValueError(
-<<<<<<< HEAD
-            f'No noise distribution found in {f}.')
-=======
             f'No noise distribution found in {join(diagpath, filelist[0])}.')
->>>>>>> e675148f
 
     # this is a terrible hack to find the config files
     codepath = os.path.abspath(__file__)
