
import os
from os.path import join
import h5py
import numpy as np
from omegaconf import OmegaConf
from cmass.bias.tools.hod import lookup_hod_model


def get_cosmo(source_path):
    cfg = OmegaConf.load(join(source_path, 'config.yaml'))
    return np.array(cfg.nbody.cosmo)


def get_hod_params(diagfile):
    with h5py.File(diagfile, 'r') as f:
        hod_params = f.attrs['HOD_params'][:]
    return hod_params

<<<<<<< HEAD
=======

def get_noise_params(diagfile):
    with h5py.File(diagfile, 'r') as f:
        noise_params = [f.attrs['noise_radial'], f.attrs['noise_transverse']]
    return np.array(noise_params)


>>>>>>> 8fdcc53c
get_hod = get_hod_params  # for backwards compatibility


def closest_a(lst, a):
    lst = [float(el) for el in lst]
    lst = np.asarray(lst)
    idx = (np.abs(lst - a)).argmin()
    return lst[idx]


def load_Pk(diag_file, a):
    if not os.path.exists(diag_file):
        print("load Pk not exist")
        return {}
    summ = {}
    try:
        with h5py.File(diag_file, 'r') as f:
            a = closest_a(f.keys(), a)
            a = f'{a:.6f}'
            # load the summaries
            for stat in ['Pk', 'zPk']:
                if stat in f[a]:
                    for i in range(3):  # monopole, quadrupole, hexadecapole
                        summ[stat+str(2*i)] = {
                            'k': f[a][stat+'_k3D'][:],
                            'value': f[a][stat][:, i],
                            'nbar': f[a].attrs['nbar'],
                            'log10nbar': f[a].attrs['log10nbar'],
                            'a_loaded': a}
    except (OSError, KeyError) as E:
        print("except load Pk")
        print(E)
        return {}
    return summ


def load_lc_Pk(diag_file):
    if not os.path.exists(diag_file):
        return {}
    summ = {}
    try:
        with h5py.File(diag_file, 'r') as f:
            # load the summaries
            stat = 'Pk'
            for i in range(3):  # monopole, quadrupole, hexadecapole
                summ[stat+str(2*i)] = {
                    'k': f[stat+'_k3D'][:],
                    'value': f[stat][:, i],
                    'nbar': f.attrs['nbar'],
                    'log10nbar': f.attrs['log10nbar'],
                    'nz': f['nz'][:],
                    'nz_bins': f['nz_bins'][:],
                }
    except (OSError, KeyError):
        return {}
    return summ


def load_Bk(diag_file, a):
    if not os.path.exists(diag_file):
        return {}
    summ = {}
    try:
        with h5py.File(diag_file, 'r') as f:
            a = closest_a(f.keys(), a)
            a = f'{a:.6f}'
            # load the summaries
            for stat in ['Bk', 'Qk', 'zBk', 'zQk']:
                if stat in f[a]:
                    for i in range(1): # just monopole
                        summ[stat+str(2*i)] = {
                            'k': f[a]['Bk_k123'][:],
                            'value': f[a][stat][i, :],
                            'nbar': f[a].attrs['nbar'],
                            'log10nbar': f[a].attrs['log10nbar'],
                            'a_loaded': a}
    except (OSError, KeyError):
        #print(f[a][stat][i, :].shape,f[a]['Bk_k123'][:].shape)
        return {}
    return summ


def load_lc_Bk(diag_file):
    if not os.path.exists(diag_file):
        return {}
    summ = {}
    try:
        with h5py.File(diag_file, 'r') as f:
            # load the summaries
            for stat in ['Bk', 'Qk']:
                if stat in f:
                    for i in range(1):  # just monopole
                        summ[stat+str(2*i)] = {
                            'k': f['Bk_k123'][:],
                            'value': f[stat][i, :],
                            'nbar': f.attrs['nbar'],
                            'log10nbar': f.attrs['log10nbar'],
                            'nz': f['nz'][:],
                            'nz_bins': f['nz_bins'][:]
                        }
    except (OSError, KeyError):
        return {}
    return summ


def _is_in_kminmax(k, kmin, kmax):
    k = np.atleast_2d(k)
    return np.all((kmin <= k) & (k <= kmax), axis=0)

def _filter_Pk(X, kmin, kmax):
    # filter kmin and kmax
    return np.array(
        [x['value'][_is_in_kminmax(x['k'], kmin, kmax)] for x in X])

def _get_nbar(data):
    return np.array([x['nbar'] for x in data]).reshape(-1, 1)


def _get_log10nbar(data):
    return np.repeat(
        np.array([x['log10nbar'] for x in data]).reshape(-1, 1),
        10, axis=-1
    )  # repeat for more visibility


def _get_log10nz(data):
    """
    Extracts n(z) values from each data entry and bins them into 3 coarse bins
    with edges at [0.4, 0.5, 0.6, 0.7]. Returns a 2D array of shape (len(data), 3).
    """
    num_bins = 3
    bin_edges = np.linspace(0.4, 0.7, num_bins + 1)
    binned_nz = np.empty((len(data), num_bins))
    for i, entry in enumerate(data):
        nz_values = entry['nz']
        nz_bin_edges = entry['nz_bins']
        nz_bin_centers = 0.5 * (nz_bin_edges[:-1] + nz_bin_edges[1:])
        # Assign each bin center to a coarse bin
        coarse_bin_indices = np.digitize(nz_bin_centers, bin_edges) - 1
        # Sum n(z) values in each coarse bin
        for j in range(num_bins):
            binned_nz[i, j] = np.sum(nz_values[coarse_bin_indices == j])
    # repeat for more visibility
    num_repeat = 5
    binned_nz = np.repeat(binned_nz, num_repeat, axis=-1)
    binned_nz_logged = np.where(binned_nz == 0, -1, np.log10(binned_nz))
    return binned_nz_logged  # shape: (num_entries, num_bins*num_repeat)


def signed_log(x, base=10):
    # Compute the signed logarithm of x (for negative values)
    return np.sign(x) * np.log1p(np.abs(x)) / np.log(base)


def preprocess_Pk(data, kmax, monopole=True, norm=None, kmin=0., correct_shot=False):
    # process Pk: filtering for k's, normalizing, and flattening
    if not monopole and norm is None:
        raise ValueError('norm must be provided when monopole is False')

    X = _filter_Pk(data, kmin, kmax)

    if monopole:
        if correct_shot:
            X -= 1./_get_nbar(data)  # subtract shot noise
        X = signed_log(X)
    else:
        Xnorm = _filter_Pk(norm, kmin, kmax)
        X /= Xnorm

    return np.nan_to_num(X, nan=0.0).reshape(len(X), -1)


def _is_valid_triangle(k):
    # Return mask of triangles satisfying triangle inequality: k1 < k2 + k3
    k1, k2, k3 = k
    return (k1 < k2 + k3) & (k2 < k1 + k3) & (k3 < k1 + k2)


def _is_squeezed(k):
    # Return mask of squeezed triangles: k1 < k2 + k3 and k1 < 0.5 * (k2 + k3)
    k1, k2, k3 = k
    return np.isclose(k1, k2) & (k3 < k2)


def _is_isoceles(k):
    # Return mask of isoceles triangles
    k1, k2, k3 = k
    return np.isclose(k1, k2) | np.isclose(k2, k3) | np.isclose(k1, k3)


def _is_equilateral(k):
    # Return mask of equilateral triangles
    k1, k2, k3 = k
    return np.isclose(k1, k2) & np.isclose(k2, k3)


def _is_subsampled(k):
    # Return mask where only every 5th k is True
    return np.arange(len(k[0])) % 5 == 0


def _filter_Bk(X, kmin, kmax, equilateral=False, squeezed=False,
               subsampled=False, isoceles=False):
    if sum([equilateral, squeezed, subsampled]) > 1:
        raise ValueError(
            "Only one of equilateral, squeezed, or subsampled can be True.")
    if equilateral:
        return np.array(
            [x['value'][_is_in_kminmax(x['k'], kmin, kmax) & _is_equilateral(x['k'])]
             for x in X])
    elif squeezed:
        return np.array(
            [x['value'][_is_in_kminmax(x['k'], kmin, kmax) & _is_squeezed(x['k'])]
             for x in X])
    elif subsampled:
        return np.array(
            [x['value'][_is_in_kminmax(x['k'], kmin, kmax) & _is_subsampled(x['k'])]
             for x in X])
    elif isoceles:
        return np.array(
            [x['value'][_is_in_kminmax(x['k'], kmin, kmax) & _is_isoceles(x['k'])]
             for x in X])
    else:
        return np.array(
            [x['value'][_is_in_kminmax(x['k'], kmin, kmax) & _is_valid_triangle(x['k'])]
             for x in X])


def preprocess_Bk(data, kmax, kmin=0., log=False,
                  equilateral_only=False, squeezed_only=False,
                  subsampled_only=False, isoceles_only=False,
                  correct_shot=False):
    # process Bk: filtering for k's, normalizing, and flattening
    X = _filter_Bk(data, kmin, kmax, equilateral_only,
                   squeezed_only, subsampled_only, isoceles_only)

    if correct_shot:  # Eq. 44 arxiv:1610.06585
        pass  # not implemented because I'm not sure its right

    if log:
        X = signed_log(X)

    return np.nan_to_num(X, nan=0.0).reshape(len(X), -1)


def _construct_hod_prior(configfile):
    cfg = OmegaConf.load(configfile)
    hodcfg = cfg.bias.hod
    hodmodel = lookup_hod_model(
        model=hodcfg.model if hasattr(hodcfg, "model") else None,
        assem_bias=hodcfg.assem_bias if hasattr(
            hodcfg, "assem_bias") else False,
        vel_assem_bias=hodcfg.vel_assem_bias if hasattr(
            hodcfg, "vel_assem_bias") else False,
        zpivot=hodcfg.zpivot if hasattr(
            hodcfg, "zpivot") else None
    )
    names, lower, upper, sigma, distribution = (
        hodmodel.parameters, hodmodel.lower_bound,
        hodmodel.upper_bound, hodmodel.sigma, hodmodel.distribution
    )
    # correct for unknowns
    distribution = ['uniform'] * \
        len(names) if distribution is None else distribution
    sigma = [0.] * len(names) if sigma is None else sigma
    hodprior = np.array(
        list(zip(names, distribution, lower, upper, sigma)),
        dtype=object
    )
    return hodprior


def _construct_noise_prior(sourcepath, tracer):
    """
    This goes into a diagnostic file, reads the noise_dist from the attributes,
    and returns a noise prior. This is kind of a hack, because our current 
    diagnostics don't save the prior params, just the distribution.

    TODO: fix this hack
    """
    diagpath = join(sourcepath, 'diag')
    if tracer == 'galaxy':
        diagpath = join(diagpath, 'galaxies')
    elif 'lightcone' in tracer:
        diagpath = join(diagpath, f'{tracer}')
    filelist = ['halos.h5'] if tracer == 'halo' else os.listdir(diagpath)
    with h5py.File(join(diagpath, filelist[0]), 'r') as f:
        noisedist = f.attrs['noise_dist'] if 'noise_dist' in f.attrs else None
    if noisedist is None:
        raise ValueError(
            f'No noise distribution found in {join(diagpath, filelist[0])}.')

    # this is a terrible hack to find the config files
    codepath = os.path.abspath(__file__)
    confpath = join(os.path.dirname(os.path.dirname(codepath)), 'conf', 'noise')
    filepath = join(confpath, noisedist.lower()+'.yaml')
    try:
        noiseprior = OmegaConf.load(filepath)
    except FileNotFoundError:
        raise FileNotFoundError(
            f'Noise prior configuration file not found: {filepath}')
    return noiseprior


def _load_single_simulation_summaries(sourcepath, tracer, a=None,
                                      include_hod=True, include_noise=False):
    # specify paths to diagnostics
    diagpath = join(sourcepath, 'diag')
    if tracer == 'galaxy':
        diagpath = join(diagpath, 'galaxies')
    elif 'lightcone' in tracer:
        diagpath = join(diagpath, f'{tracer}')
    if not os.path.isdir(diagpath):
        return [], []

    # for each diagnostics file
    filelist = ['halos.h5'] if tracer == 'halo' else os.listdir(diagpath)
    summlist, paramlist = [], []
    for f in filelist:
        diagfile = join(diagpath, f)

        # load summaries  # TODO: load other summaries
        summ = {}
        if 'lightcone' in tracer:
            summ.update(load_lc_Pk(diagfile))
            summ.update(load_lc_Bk(diagfile))
        else:
            summ.update(load_Pk(diagfile, a))
            summ.update(load_Bk(diagfile, a))
        if len(summ) == 0:
            continue  # skip empty files

        # load cosmo/hod parameters
        params = get_cosmo(sourcepath)
        if (tracer != 'halo') & (include_hod):  # add HOD params
            hodparams = get_hod_params(diagfile)
            params = np.concatenate([params, hodparams], axis=0)

        if include_noise:  # add noise params
            noise_params = get_noise_params(diagfile)
            params = np.concatenate([params, noise_params], axis=0)

        # append to lists
        summlist.append(summ)
        paramlist.append(params)

    return summlist, paramlist<|MERGE_RESOLUTION|>--- conflicted
+++ resolved
@@ -17,16 +17,11 @@
         hod_params = f.attrs['HOD_params'][:]
     return hod_params
 
-<<<<<<< HEAD
-=======
-
 def get_noise_params(diagfile):
     with h5py.File(diagfile, 'r') as f:
         noise_params = [f.attrs['noise_radial'], f.attrs['noise_transverse']]
     return np.array(noise_params)
 
-
->>>>>>> 8fdcc53c
 get_hod = get_hod_params  # for backwards compatibility
 
 
@@ -302,9 +297,8 @@
 def _construct_noise_prior(sourcepath, tracer):
     """
     This goes into a diagnostic file, reads the noise_dist from the attributes,
-    and returns a noise prior. This is kind of a hack, because our current 
+    and returns a noise prior. This is kind of a hack, because our current
     diagnostics don't save the prior params, just the distribution.
-
     TODO: fix this hack
     """
     diagpath = join(sourcepath, 'diag')
