
import os
from os.path import join
import h5py
import numpy as np
from omegaconf import OmegaConf


def get_cosmo(source_path):
    cfg = OmegaConf.load(join(source_path, 'config.yaml'))
    return np.array(cfg.nbody.cosmo)


def get_hod(diagfile):
    with h5py.File(diagfile, 'r') as f:
        hod_params = f.attrs['HOD_params'][:]
    return hod_params

def closest_a(lst, a):
     lst = [float(el) for el in lst]
     lst = np.asarray(lst)
     idx = (np.abs(lst - a)).argmin()
     return lst[idx]

def load_Pk(diag_file, a):
    #a = f'{a:.6f}'
    if not os.path.exists(diag_file):
        return {}
    summ = {}
    try:
        with h5py.File(diag_file, 'r') as f:
            a = closest_a(list(f.keys()),a)
            a = f'{a:.6f}'
            for stat in ['Pk', 'zPk']:
                if stat in f[a]:
                    for i in range(3):  # monopole, quadrupole, hexadecapole
                        summ[stat+str(2*i)] = {
                            'k': f[a][stat+'_k3D'][:],
                            'value': f[a][stat][:, i],
                        }
    except (OSError, KeyError):
        return {}
    return summ


def load_lc_Pk(diag_file):
    if not os.path.exists(diag_file):
        return {}
    summ = {}
    try:
        with h5py.File(diag_file, 'r') as f:
            stat = 'Pk'
            for i in range(3):  # monopole, quadrupole, hexadecapole
                summ[stat+str(2*i)] = {
                    'k': f[stat+'_k3D'][:],
                    'value': f[stat][:, i],
                }
    except (OSError, KeyError):
        return {}
    return summ


def preprocess_Pk(X, kmax, monopole=True, norm=None):
    if (not monopole) and (norm is None):
        raise ValueError('norm must be provided when monopole is False')

    Xout = []
    for x in X:
        k, value = x['k'], x['value']
        # cut k
        value = value[k <= kmax]
        Xout.append(value)
    Xout = np.array(Xout)

    if monopole:
        # log transform
        Xout = np.log(Xout)
    else:
        # compute monopole
        Xnorm = []
        for x in norm:
            k, value = x['k'], x['value']
            # cut k
            value = value[k <= kmax]
            Xnorm.append(value)
        Xnorm = np.array(Xnorm)

        # normalize by the monopole
        Xout /= Xnorm

    # impute nans
    Xout = np.nan_to_num(Xout, nan=0.0)

    # flatten
    Xout = Xout.reshape(len(Xout), -1)

    return Xout


def load_Bk(diag_file, a):
    #a = f'{a:.6f}'
    if not os.path.exists(diag_file):
        return {}
    summ = {}
    try:
        with h5py.File(diag_file, 'r') as f:
            a = closest_a(list(f.keys()),a)
            a = f'{a:.6f}'
            for stat in ['Bk', 'Qk','zBk','zQk']:
                if stat in f[a]:
                    for i in range(1): # just monopole
                        summ[stat+str(2*i)] = {
                            'k': f[a]['Bk_k123'][:],
<<<<<<< HEAD
                            'value': f[a][stat][i, :]
=======
                            'value': f[a][stat][i, :],
>>>>>>> 2493747d
                        }

    except (OSError, KeyError):
        #print(f[a][stat][i, :].shape,f[a]['Bk_k123'][:].shape)
        return {}
    return summ


def load_lc_Bk(diag_file):
    if not os.path.exists(diag_file):
        return {}
    summ = {}
    try:
        with h5py.File(diag_file, 'r') as f:
            for stat in ['Bk', 'Qk']:
                if stat in f:
                    for i in range(1):  # just monopole
                        summ[stat+str(2*i)] = {
                            'k': f['Bk_k123'][:],
                            'value': f[stat][i, :]
                        }
    except (OSError, KeyError):
        return {}
    return summ


def preprocess_Bk(X, kmax, log=False):

    Xout = []
    for x in X:
        k, value = x['k'], x['value']

        # cut kmax
        m = ~ np.any(k > kmax, axis=0)
        value = value[m]
        k = k[:, m]

        # check if k1 >= k2 + k3
        k1, k2, k3 = k
        m = (k1 < k2 + k3)
        value = value[m]

        if log:
            value = np.log10(value)
        Xout.append(value)
    Xout = np.array(Xout)

    # impute nans
    Xout = np.nan_to_num(Xout, nan=0.0)

    # flatten
    Xout = Xout.reshape(len(Xout), -1)

    return Xout<|MERGE_RESOLUTION|>--- conflicted
+++ resolved
@@ -111,11 +111,7 @@
                     for i in range(1): # just monopole
                         summ[stat+str(2*i)] = {
                             'k': f[a]['Bk_k123'][:],
-<<<<<<< HEAD
-                            'value': f[a][stat][i, :]
-=======
                             'value': f[a][stat][i, :],
->>>>>>> 2493747d
                         }
 
     except (OSError, KeyError):
