--- conflicted
+++ resolved
@@ -132,10 +132,7 @@
     Xout = []
     for x in X:
         k, value = x['k'], x['value']
-<<<<<<< HEAD
-        # cut k
-        value = value[~ np.any(k > kmax, axis=0)]
-=======
+
         # cut kmax
         m = ~ np.any(k > kmax, axis=0)
         value = value[m]
@@ -146,7 +143,6 @@
         m = (k1 < k2 + k3)
         value = value[m]
 
->>>>>>> 8b3065d3
         if log:
             value = np.log10(value)
         Xout.append(value)
