--- conflicted
+++ resolved
@@ -104,18 +104,11 @@
     summ = {}
     try:
         with h5py.File(diag_file, 'r') as f:
-<<<<<<< HEAD
             a = closest_a(list(f.keys()),a)
             a = f'{a:.6f}'
             for stat in ['Bk', 'Qk','zBk','zQk']:
                 if stat in f[a]:
-                    #for i in range(2):  # monopole, quadrupole
                     for i in range(1): # just monopole
-=======
-            for stat in ['Bk', 'Qk', 'zBk', 'zQk']:
-                if stat in f[a]:
-                    for i in range(1):  # just monopole
->>>>>>> 862f9955
                         summ[stat+str(2*i)] = {
                             'k': f[a]['Bk_k123'][:],
                             'value': f[a][stat][i, :] / np.prod(f[a]['Bk_k123'][:], axis=0),
