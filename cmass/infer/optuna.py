--- conflicted
+++ resolved
@@ -9,13 +9,8 @@
 import logging
 
 from .preprocess import setup_optuna
-<<<<<<< HEAD
-from .train import (load_preprocessed_data, run_training,
-                    run_training_with_precompression,
-=======
 from .train import (load_preprocessed_data,
                     run_training, run_training_with_precompression,
->>>>>>> c0fad8ab
                     evaluate_posterior, plot_training_history)
 from ..nbody.tools import parse_nbody_config
 from ..utils import timing_decorator, clean_up
@@ -63,12 +58,8 @@
 
     # run training
     start = time.time()
-<<<<<<< HEAD
-    posterior, histories = run_training_with_precompression(  # TODO: change back?
-=======
     train_fn = run_training_with_precompression if cfg.infer.precompress else run_training
     posterior, histories = train_fn(
->>>>>>> c0fad8ab
         x_train, theta_train, x_val, theta_val, out_dir=out_dir,
         prior_name=cfg.infer.prior, mcfg=mcfg,
         batch_size=None,
