--- conflicted
+++ resolved
@@ -17,15 +17,9 @@
 from .tools import split_experiments
 
 
-<<<<<<< HEAD
-def objective(trial, cfg: DictConfig,x_train, theta_train, 
-              x_val, theta_val, x_test, theta_test,
-              hodprior, exp_path):
-=======
 def objective(trial, cfg: DictConfig,
               x_train, theta_train, x_val, theta_val, x_test, theta_test,
               hodprior, noiseprior, exp_path):
->>>>>>> 8fdcc53c
 
     trial_num = trial.number
     out_dir = join(exp_path, 'nets', f'net-{trial_num}')
