"""
A script to train ML models on existing suites of simulations.
"""

import os
import numpy as np
import logging
from os.path import join
import hydra
from omegaconf import DictConfig, OmegaConf
from collections import defaultdict
from tqdm import tqdm

from ..utils import get_source_path, timing_decorator
from ..nbody.tools import parse_nbody_config
from .loaders import get_cosmo, get_hod, load_Pk, load_lc_Pk, load_Bk, load_lc_Bk, preprocess_Pk, preprocess_Bk


def split_experiments(exp_cfg):
    new_exps = []
    for exp in exp_cfg:
        for kmax in exp.kmax:
            new_exp = exp.copy()
            new_exp.kmax = [kmax]
            new_exps.append(new_exp)
    return new_exps


def aggregate(summlist, paramlist, idlist):
    summaries = defaultdict(list)
    parameters = defaultdict(list)
    ids = defaultdict(list)
    for summ, param, id in zip(summlist, paramlist, idlist):
        for key in summ:
            summaries[key].append(summ[key])
            parameters[key].append(param)
            ids[key].append(id)
    return summaries, parameters, ids


def load_summaries(suitepath, tracer, Nmax, a=None):
    if tracer not in ['halo', 'galaxy', 'ngc_lightcone', 'sgc_lightcone',
                      'mtng_lightcone']:
        raise ValueError(f'Unknown tracer: {tracer}')

    logging.info(f'Looking for {tracer} summaries at {suitepath}')

    # get list of simulation paths
    simpaths = os.listdir(suitepath)
    simpaths.sort(key=lambda x: int(x))  # sort by lhid
    if Nmax >= 0:
        simpaths = simpaths[:Nmax]

    # load summaries
    summlist, paramlist, idlist = [], [], []
    Ntot = 0
    for lhid in tqdm(simpaths):
        # specify paths to diagnostics
        sourcepath = join(suitepath, lhid)
        diagpath = join(sourcepath, 'diag')
        if tracer == 'galaxy':
            diagpath = join(diagpath, 'galaxies')
        elif 'lightcone' in tracer:
            diagpath = join(diagpath, f'{tracer}')
        if not os.path.isdir(diagpath):
            continue

        # for each diagnostics file
        if tracer == 'halo':
            filelist = ['halos.h5']
        else:
            filelist = os.listdir(diagpath)
        Ntot += len(filelist)
        for f in filelist:
            diagfile = join(diagpath, f)
            # load summaries  # TODO: load other summaries
            if 'lightcone' in tracer:
                summ = load_lc_Pk(diagfile)
                summ.update(load_lc_Bk(diagfile))
<<<<<<< HEAD
                if 'Bk0' not in summ.keys():
                    print('BAD:', lhid)
=======
>>>>>>> 0fd9273e
            else:
                summ = load_Pk(diagfile, a)
                summ.update(load_Bk(diagfile, a))
            # load parameters
            if len(summ) > 0:
                params = get_cosmo(sourcepath)
                if tracer != 'halo':  # add HOD params
                    try:  # sometimes, HOD params not saved right
                        params = np.concatenate(
                            [params, get_hod(diagfile)], axis=0)
                    except (OSError, KeyError):
                        print(tracer)
                        continue
                summlist.append(summ)
                paramlist.append(params)
                idlist.append(lhid)

    summaries, parameters, ids = aggregate(summlist, paramlist, idlist)
    for key in summaries:
        logging.info(
            f'Successfully loaded {len(summaries[key])} / {Ntot} {key}'
            ' summaries')
    return summaries, parameters, ids


def split_train_test(x, theta, ids, test_frac, seed=None):
    if seed is not None:
        np.random.seed(seed)
    x, theta, ids = map(np.array, [x, theta, ids])
    unique_ids = np.unique(ids)
    np.random.shuffle(unique_ids)
    cutoff = int(len(unique_ids) * (1 - test_frac))
    ids_train, ids_test = unique_ids[:cutoff], unique_ids[cutoff:]

    train_mask = np.isin(ids, ids_train)
    test_mask = np.isin(ids, ids_test)

    x_train, x_test = x[train_mask], x[test_mask]
    theta_train, theta_test = theta[train_mask], theta[test_mask]

    return x_train, x_test, theta_train, theta_test


def run_preprocessing(summaries, parameters, ids, exp, cfg, model_path):
    assert len(exp.summary) > 0, 'No summaries provided for inference'

    # check that there's data
    for summ in exp.summary:
        if (summ not in summaries) or (len(summaries[summ]) == 0):
            logging.warning(f'No data for {exp.summary}. Skipping...')
            return

    name = '+'.join(exp.summary)
    for kmax in exp.kmax:
        logging.info(f'Running preprocessing for {name} with kmax={kmax}')
        exp_path = join(model_path, f'kmax-{kmax}')
        xs = []
        for summ in exp.summary:
            x, theta, id = summaries[summ], parameters[summ], ids[summ]
            if 'Pk0' in summ:
                x = preprocess_Pk(x, kmax, monopole=True)
            elif 'Pk' in summ:
                norm_key = summ[:-1] + '0'  # monopole (Pk0 or zPk0)
                if norm_key in summaries:
                    x = preprocess_Pk(
                        x, kmax, monopole=False, norm=summaries[norm_key])
                else:
                    raise ValueError(
                        f'Need monopole for normalization of {summ}')
            elif 'Bk' in summ or 'Qk' in summ:
                x = preprocess_Bk(x, kmax)
            else:
                raise NotImplementedError  # TODO: implement other summaries
            xs.append(x)
        if not np.all([len(x) == len(xs[0]) for x in xs]):
            raise ValueError(
                f'Inconsistent lengths of summaries for {name}. Check that all '
                'summaries have been computed for the same simulations.')
        x = np.concatenate(xs, axis=-1)

        # split train/test
        x_train, x_test, theta_train, theta_test = split_train_test(
            x, theta, id, cfg.infer.test_frac, cfg.infer.seed)
        logging.info(f'Split: {len(x_train)} training, {len(x_test)} testing')

        # save training/test data
        logging.info(f'Saving training/test data to {exp_path}')
        os.makedirs(exp_path, exist_ok=True)
        np.save(join(exp_path, 'x_train.npy'), x_train)
        np.save(join(exp_path, 'theta_train.npy'), theta_train)
        np.save(join(exp_path, 'x_test.npy'), x_test)
        np.save(join(exp_path, 'theta_test.npy'), theta_test)


@ timing_decorator
@ hydra.main(version_base=None, config_path="../conf", config_name="config")
def main(cfg: DictConfig) -> None:

    logging.info('Running with config:\n' + OmegaConf.to_yaml(cfg))

    cfg = parse_nbody_config(cfg)
    suite_path = get_source_path(
        cfg.meta.wdir, cfg.nbody.suite, cfg.sim,
        cfg.nbody.L, cfg.nbody.N, 0, check=False
    )[:-2]  # get to the suite directory
    model_dir = join(cfg.meta.wdir, cfg.nbody.suite, cfg.sim, 'models')
    if cfg.infer.save_dir is not None:
        model_dir = cfg.infer.save_dir
    if cfg.infer.exp_index is not None:
        cfg.infer.experiments = split_experiments(cfg.infer.experiments)
        cfg.infer.experiments = [cfg.infer.experiments[cfg.infer.exp_index]]

    if cfg.infer.halo:
        logging.info('Running halo preprocessing...')
        summaries, parameters, ids = load_summaries(
            suite_path, 'halo', cfg.infer.Nmax, a=cfg.nbody.af)
        for exp in cfg.infer.experiments:
            save_path = join(model_dir, 'halo', '+'.join(exp.summary))
            run_preprocessing(summaries, parameters, ids, exp, cfg, save_path)
    else:
        logging.info('Skipping halo preprocessing...')

    if cfg.infer.galaxy:
        logging.info('Running galaxies preprocessing...')
        summaries, parameters, ids = load_summaries(
            suite_path, 'galaxy', cfg.infer.Nmax, a=cfg.nbody.af)
        for exp in cfg.infer.experiments:
            save_path = join(model_dir, 'galaxy', '+'.join(exp.summary))
            run_preprocessing(summaries, parameters, ids, exp, cfg, save_path)
    else:
        logging.info('Skipping galaxy preprocessing...')

    if cfg.infer.ngc_lightcone:
        logging.info('Running ngc_lightcone preprocessing...')
        summaries, parameters, ids = load_summaries(
            suite_path, 'ngc_lightcone', cfg.infer.Nmax)
        for exp in cfg.infer.experiments:
            save_path = join(model_dir, 'ngc_lightcone', '+'.join(exp.summary))
            run_preprocessing(summaries, parameters, ids, exp, cfg, save_path)
    else:
        logging.info('Skipping ngc_lightcone preprocessing...')

    if cfg.infer.sgc_lightcone:
        logging.info('Running sgc_lightcone preprocessing...')
        summaries, parameters, ids = load_summaries(
            suite_path, 'sgc_lightcone', cfg.infer.Nmax)
        for exp in cfg.infer.experiments:
            save_path = join(model_dir, 'sgc_lightcone', '+'.join(exp.summary))
            run_preprocessing(summaries, parameters, ids, exp, cfg, save_path)
    else:
        logging.info('Skipping sgc_lightcone preprocessing...')

    if cfg.infer.mtng_lightcone:
        logging.info('Running mtng_lightcone preprocessing...')
        summaries, parameters, ids = load_summaries(
            suite_path, 'mtng_lightcone', cfg.infer.Nmax)
        for exp in cfg.infer.experiments:
            save_path = join(model_dir, 'mtng_lightcone', '+'.join(exp.summary))
            run_preprocessing(summaries, parameters, ids, exp, cfg, save_path)
    else:
        logging.info('Skipping mtng_lightcone preprocessing...')


if __name__ == "__main__":
    main()<|MERGE_RESOLUTION|>--- conflicted
+++ resolved
@@ -77,11 +77,6 @@
             if 'lightcone' in tracer:
                 summ = load_lc_Pk(diagfile)
                 summ.update(load_lc_Bk(diagfile))
-<<<<<<< HEAD
-                if 'Bk0' not in summ.keys():
-                    print('BAD:', lhid)
-=======
->>>>>>> 0fd9273e
             else:
                 summ = load_Pk(diagfile, a)
                 summ.update(load_Bk(diagfile, a))
