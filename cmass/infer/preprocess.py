"""
A script to train ML models on existing suites of simulations.
"""

import os
import numpy as np
import logging
from os.path import join
import hydra
from omegaconf import DictConfig, OmegaConf
from collections import defaultdict
from tqdm import tqdm

from ..utils import get_source_path, timing_decorator
from ..nbody.tools import parse_nbody_config
<<<<<<< HEAD
from .tools import split_experiments
from .loaders import get_cosmo, get_hod
from .loaders import load_Pk, load_lc_Pk, preprocess_Pk
=======
from .loaders import get_cosmo, get_hod, load_Pk, load_lc_Pk, load_Bk, load_lc_Bk, preprocess_Pk, preprocess_Bk


def split_experiments(exp_cfg):
    new_exps = []
    for exp in exp_cfg:
        for kmax in exp.kmax:
            new_exp = exp.copy()
            new_exp.kmax = [kmax]
            new_exps.append(new_exp)
    return new_exps
>>>>>>> 0fd9273e


def aggregate(summlist, paramlist, idlist):
    summaries = defaultdict(list)
    parameters = defaultdict(list)
    ids = defaultdict(list)
    for summ, param, id in zip(summlist, paramlist, idlist):
        for key in summ:
            summaries[key].append(summ[key])
            parameters[key].append(param)
            ids[key].append(id)
    return summaries, parameters, ids


def load_summaries(suitepath, tracer, Nmax, a=None):
    if tracer not in ['halo', 'galaxy', 'ngc_lightcone', 'sgc_lightcone',
                      'mtng_lightcone']:
        raise ValueError(f'Unknown tracer: {tracer}')

    logging.info(f'Looking for {tracer} summaries at {suitepath}')

    # get list of simulation paths
    simpaths = os.listdir(suitepath)
    simpaths.sort(key=lambda x: int(x))  # sort by lhid
    if Nmax >= 0:
        simpaths = simpaths[:Nmax]

    # load summaries
    summlist, paramlist, idlist = [], [], []
    Ntot = 0
    for lhid in tqdm(simpaths):
        # specify paths to diagnostics
        sourcepath = join(suitepath, lhid)
        diagpath = join(sourcepath, 'diag')
        if tracer == 'galaxy':
            diagpath = join(diagpath, 'galaxies')
        elif 'lightcone' in tracer:
            diagpath = join(diagpath, f'{tracer}')
        if not os.path.isdir(diagpath):
            continue

        # for each diagnostics file
        if tracer == 'halo':
            filelist = ['halos.h5']
        else:
            filelist = os.listdir(diagpath)
        Ntot += len(filelist)
        for f in filelist:
            diagfile = join(diagpath, f)
            # load summaries  # TODO: load other summaries
            if 'lightcone' in tracer:
                summ = load_lc_Pk(diagfile)
                summ.update(load_lc_Bk(diagfile))
            else:
                summ = load_Pk(diagfile, a)
                summ.update(load_Bk(diagfile, a))
            # load parameters
            if len(summ) > 0:
                params = get_cosmo(sourcepath)
                if tracer != 'halo':  # add HOD params
                    try:  # sometimes, HOD params not saved right
                        params = np.concatenate(
                            [params, get_hod(diagfile)], axis=0)
                    except (OSError, KeyError):
                        print(tracer)
                        continue
                summlist.append(summ)
                paramlist.append(params)
                idlist.append(lhid)

    summaries, parameters, ids = aggregate(summlist, paramlist, idlist)
    for key in summaries:
        logging.info(
            f'Successfully loaded {len(summaries[key])} / {Ntot} {key}'
            ' summaries')
    return summaries, parameters, ids


def split_train_val_test(x, theta, ids, val_frac, test_frac, seed=None):
    if seed is not None:
        np.random.seed(seed)
    x, theta, ids = map(np.array, [x, theta, ids])

    # split by lhid
    unique_ids = np.unique(ids)
    np.random.shuffle(unique_ids)
    s1, s2 = int(val_frac * len(unique_ids)), int(test_frac * len(unique_ids))
    ui_val = unique_ids[:s1]
    ui_test = unique_ids[s1:s1+s2]
    ui_train = unique_ids[s1+s2:]

    # mask
    train_mask = np.isin(ids, ui_train)
    val_mask = np.isin(ids, ui_val)
    test_mask = np.isin(ids, ui_test)
    x_train, x_val, x_test = x[train_mask], x[val_mask], x[test_mask]
    theta_train, theta_val, theta_test = theta[train_mask], theta[val_mask], theta[test_mask]
    ids_train, ids_val, ids_test = ids[train_mask], ids[val_mask], ids[test_mask]

    return ((x_train, x_val, x_test), (theta_train, theta_val, theta_test),
            (ids_train, ids_val, ids_test))


def run_preprocessing(summaries, parameters, ids, exp, cfg, model_path):
    assert len(exp.summary) > 0, 'No summaries provided for inference'

    # check that there's data
    for summ in exp.summary:
        if (summ not in summaries) or (len(summaries[summ]) == 0):
            logging.warning(f'No data for {exp.summary}. Skipping...')
            return

    name = '+'.join(exp.summary)
    for kmax in exp.kmax:
        logging.info(f'Running preprocessing for {name} with kmax={kmax}')
        exp_path = join(model_path, f'kmax-{kmax}')
        xs = []
        for summ in exp.summary:
            x, theta, id = summaries[summ], parameters[summ], ids[summ]
            if 'Pk0' in summ:
                x = preprocess_Pk(x, kmax, monopole=True)
            elif 'Pk' in summ:
                norm_key = summ[:-1] + '0'  # monopole (Pk0 or zPk0)
                if norm_key in summaries:
                    x = preprocess_Pk(
                        x, kmax, monopole=False, norm=summaries[norm_key])
                else:
                    raise ValueError(
                        f'Need monopole for normalization of {summ}')
            elif 'Bk' in summ or 'Qk' in summ:
                x = preprocess_Bk(x, kmax)
            else:
                raise NotImplementedError  # TODO: implement other summaries
            xs.append(x)
        if not np.all([len(x) == len(xs[0]) for x in xs]):
            raise ValueError(
                f'Inconsistent lengths of summaries for {name}. Check that all '
                'summaries have been computed for the same simulations.')
        x = np.concatenate(xs, axis=-1)

        # split train/test
        ((x_train, x_val, x_test), (theta_train, theta_val, theta_test),
         (ids_train, ids_val, ids_test)) = split_train_val_test(
            x, theta, id,
            cfg.infer.val_frac, cfg.infer.test_frac, cfg.infer.seed)
        logging.info(f'Split: {len(x_train)} training, '
                     f'{len(x_val)} validation, {len(x_test)} testing')

        # save training/test data
        logging.info(f'Saving training/test data to {exp_path}')
        os.makedirs(exp_path, exist_ok=True)
        np.save(join(exp_path, 'x_train.npy'), x_train)
        np.save(join(exp_path, 'x_val.npy'), x_val)
        np.save(join(exp_path, 'x_test.npy'), x_test)
        np.save(join(exp_path, 'theta_train.npy'), theta_train)
        np.save(join(exp_path, 'theta_val.npy'), theta_val)
        np.save(join(exp_path, 'theta_test.npy'), theta_test)
        np.save(join(exp_path, 'ids_train.npy'), ids_train)
        np.save(join(exp_path, 'ids_val.npy'), ids_val)
        np.save(join(exp_path, 'ids_test.npy'), ids_test)


@ timing_decorator
@ hydra.main(version_base=None, config_path="../conf", config_name="config")
def main(cfg: DictConfig) -> None:
    cfg = parse_nbody_config(cfg)
    suite_path = get_source_path(
        cfg.meta.wdir, cfg.nbody.suite, cfg.sim,
        cfg.nbody.L, cfg.nbody.N, 0, check=False
    )[:-2]  # get to the suite directory
    model_dir = join(cfg.meta.wdir, cfg.nbody.suite, cfg.sim, 'models')
    if cfg.infer.save_dir is not None:
        model_dir = cfg.infer.save_dir
    if cfg.infer.exp_index is not None:
        cfg.infer.experiments = split_experiments(cfg.infer.experiments)
        cfg.infer.experiments = [cfg.infer.experiments[cfg.infer.exp_index]]

    logging.info('Running with config:\n' + OmegaConf.to_yaml(cfg))

    if cfg.infer.halo:
        logging.info('Running halo preprocessing...')
        summaries, parameters, ids = load_summaries(
            suite_path, 'halo', cfg.infer.Nmax, a=cfg.nbody.af)
        for exp in cfg.infer.experiments:
            save_path = join(model_dir, 'halo', '+'.join(exp.summary))
            run_preprocessing(summaries, parameters, ids, exp, cfg, save_path)
    else:
        logging.info('Skipping halo preprocessing...')

    if cfg.infer.galaxy:
        logging.info('Running galaxies preprocessing...')
        summaries, parameters, ids = load_summaries(
            suite_path, 'galaxy', cfg.infer.Nmax, a=cfg.nbody.af)
        for exp in cfg.infer.experiments:
            save_path = join(model_dir, 'galaxy', '+'.join(exp.summary))
            run_preprocessing(summaries, parameters, ids, exp, cfg, save_path)
    else:
        logging.info('Skipping galaxy preprocessing...')

    if cfg.infer.ngc_lightcone:
        logging.info('Running ngc_lightcone preprocessing...')
        summaries, parameters, ids = load_summaries(
            suite_path, 'ngc_lightcone', cfg.infer.Nmax)
        for exp in cfg.infer.experiments:
            save_path = join(model_dir, 'ngc_lightcone', '+'.join(exp.summary))
            run_preprocessing(summaries, parameters, ids, exp, cfg, save_path)
    else:
        logging.info('Skipping ngc_lightcone preprocessing...')

    if cfg.infer.sgc_lightcone:
        logging.info('Running sgc_lightcone preprocessing...')
        summaries, parameters, ids = load_summaries(
            suite_path, 'sgc_lightcone', cfg.infer.Nmax)
        for exp in cfg.infer.experiments:
            save_path = join(model_dir, 'sgc_lightcone', '+'.join(exp.summary))
            run_preprocessing(summaries, parameters, ids, exp, cfg, save_path)
    else:
        logging.info('Skipping sgc_lightcone preprocessing...')

    if cfg.infer.mtng_lightcone:
        logging.info('Running mtng_lightcone preprocessing...')
        summaries, parameters, ids = load_summaries(
            suite_path, 'mtng_lightcone', cfg.infer.Nmax)
        for exp in cfg.infer.experiments:
            save_path = join(model_dir, 'mtng_lightcone', '+'.join(exp.summary))
            run_preprocessing(summaries, parameters, ids, exp, cfg, save_path)
    else:
        logging.info('Skipping mtng_lightcone preprocessing...')


if __name__ == "__main__":
    main()<|MERGE_RESOLUTION|>--- conflicted
+++ resolved
@@ -13,23 +13,10 @@
 
 from ..utils import get_source_path, timing_decorator
 from ..nbody.tools import parse_nbody_config
-<<<<<<< HEAD
 from .tools import split_experiments
 from .loaders import get_cosmo, get_hod
-from .loaders import load_Pk, load_lc_Pk, preprocess_Pk
-=======
-from .loaders import get_cosmo, get_hod, load_Pk, load_lc_Pk, load_Bk, load_lc_Bk, preprocess_Pk, preprocess_Bk
-
-
-def split_experiments(exp_cfg):
-    new_exps = []
-    for exp in exp_cfg:
-        for kmax in exp.kmax:
-            new_exp = exp.copy()
-            new_exp.kmax = [kmax]
-            new_exps.append(new_exp)
-    return new_exps
->>>>>>> 0fd9273e
+from .loaders import load_Pk, load_lc_Pk, load_Bk, load_lc_Bk
+from .loaders import preprocess_Pk, preprocess_Bk
 
 
 def aggregate(summlist, paramlist, idlist):
