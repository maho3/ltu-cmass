--- conflicted
+++ resolved
@@ -79,23 +79,6 @@
 
     # Unpack the parallel results into flat lists
     summlist, paramlist, idlist = [], [], []
-<<<<<<< HEAD
-    for lhid in tqdm(simpaths):
-        sourcepath = join(suitepath, lhid)
-        summs, params = _load_single_simulation_summaries(
-            sourcepath, tracer, a=a, only_cosmo=only_cosmo)
-        summlist += summs
-        paramlist += params
-        idlist += [lhid] * len(summs)
-    # get parameter names
-    hodprior = None
-    if (tracer != 'halo') & (not only_cosmo):  # add HOD params
-        example_config_file = join(suitepath, simpaths[0], 'config.yaml')
-        print("EXAMPLE CONFIG FILE:", example_config_file)
-        hodprior = _construct_hod_prior(example_config_file)
-
-    # aggregate summaries (merges all summaries into a single dict)
-=======
     for s_chunk, p_chunk, id_chunk in results:
         summlist.extend(s_chunk)
         paramlist.extend(p_chunk)
@@ -112,7 +95,6 @@
                 join(suitepath, simpaths[0]), tracer)
 
     # Aggregate summaries into a single dictionary
->>>>>>> 8fdcc53c
     summaries, parameters, ids = aggregate(summlist, paramlist, idlist)
     for key in summaries:
         logging.info(
