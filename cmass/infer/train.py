"""
A script to train ML models on existing suites of simulations.
"""

import os
import numpy as np
import logging
from os.path import join
import hydra
from omegaconf import DictConfig, OmegaConf
from torch import nn
import yaml
import time

from .tools import split_experiments, prepare_loader
from ..utils import timing_decorator
from ..nbody.tools import parse_nbody_config

import ili
from ili.dataloaders import TorchLoader
from ili.inference import InferenceRunner
from ili.embedding import FCN


import matplotlib.pyplot as plt


def prepare_prior(prior_name, device, theta=None, hodprior=None):
    # define a prior
    if prior_name.lower() == 'uniform':
        prior = ili.utils.Uniform(
            low=theta.min(axis=0),
            high=theta.max(axis=0),
            device=device)
    elif prior_name.lower() == 'quijote':
        # cosmology prior
        prior_lims = np.array([
            (0.1, 0.5),  # Omega_m
            (0.03, 0.07),  # Omega_b
            (0.5, 0.9),  # h
            (0.8, 1.2),  # n_s
            (0.6, 1.0),  # sigma8
        ])
        if (theta.shape[-1] > 5):  # galaxy or lightcone
            if hodprior is None:
                raise ValueError('No HOD prior provided for quijote prior')
            if not np.all(hodprior[:, 1].astype(str) == 'uniform'):
                raise NotImplementedError(
                    "We don't know how to handle non-uniform HOD priors yet.")
            hod_lims = hodprior[:, 2:4].astype(float)
            prior_lims = np.vstack([prior_lims, hod_lims])

        prior = ili.utils.Uniform(
            low=prior_lims[:, 0],
            high=prior_lims[:, 1],
            device=device)
    else:
        raise NotImplementedError

    return prior


def run_training(
    x_train, theta_train, x_val, theta_val, out_dir,
    prior_name, mcfg,  # model config
    batch_size, learning_rate, stop_after_epochs, val_frac,
    weight_decay, lr_decay_factor, lr_patience,
    backend, engine, device,
    hodprior=None, verbose=True
):
    start = time.time()

    # select the network configuration
    if verbose:
        logging.info(f'Using network architecture: {mcfg}')

    # define a prior
    prior = prepare_prior(prior_name, device=device,
                          theta=theta_train, hodprior=hodprior)

    # define an embedding network
    if mcfg.fcn_depth == 0:
        embedding = nn.Identity()
    else:
        embedding = FCN(
            n_hidden=[mcfg.fcn_width]*mcfg.fcn_depth,
            act_fn='ReLU'
        )

    # instantiate your neural networks to be used as an ensemble
    if backend == 'lampe':
        net_loader = ili.utils.load_nde_lampe
        extra_kwargs = {}
    elif backend == 'sbi':
        net_loader = ili.utils.load_nde_sbi
        extra_kwargs = {'engine': engine}
    else:
        raise NotImplementedError
    kwargs = {k: v for k, v in mcfg.items() if k in [
        'model', 'hidden_features', 'num_transforms', 'num_components']}
    nets = [net_loader(**kwargs, **extra_kwargs, embedding_net=embedding)]

    # define training arguments
    bs = mcfg.batch_size if 'batch_size' in mcfg else batch_size
    lr = mcfg.learning_rate if 'learning_rate' in mcfg else learning_rate
    wd = mcfg.weight_decay if 'weight_decay' in mcfg else weight_decay
    train_args = {
        'learning_rate': lr,
        'stop_after_epochs': stop_after_epochs,
        'validation_fraction': val_frac,
        'lr_decay_factor': lr_decay_factor,
        'lr_patience': lr_patience,
        'weight_decay': wd,
    }

    # setup data loaders
    train_loader = prepare_loader(
        x_train, theta_train,
        device=device,
        batch_size=bs, shuffle=True)
    val_loader = prepare_loader(
        x_val, theta_val,
        device=device,
        batch_size=bs, shuffle=False)
    loader = TorchLoader(train_loader, val_loader)

    # make output directory
    if out_dir is not None:
        os.makedirs(out_dir, exist_ok=True)

    # initialize the trainer
    runner = InferenceRunner.load(
        backend=backend,
        engine=engine,
        prior=prior,
        nets=nets,
        device=device,
        train_args=train_args,
        out_dir=out_dir
    )

    # train the model
    posterior, histories = runner(loader=loader, verbose=verbose)

    return posterior, histories


def plot_training_history(histories, out_dir):
    # Plot training history
    logging.info('Plotting training history...')
    f, ax = plt.subplots(1, 1, figsize=(6, 4))
    for i, h in enumerate(histories):
        ax.plot(h['validation_log_probs'], label=f'Net {i}', lw=1)
    ax.set(xlabel='Epoch', ylabel='Validation log prob')
    ax.legend()
    f.savefig(join(out_dir, 'loss.jpg'), dpi=100, bbox_inches='tight')
    plt.close(f)


def evaluate_posterior(posterior, x, theta):
    log_prob = posterior.log_prob(theta=theta, x=x)
    return log_prob.mean()


def load_preprocessed_data(exp_path):
    """
    Load preprocessed data from the given experiment path.
    """
    try:
        x_train = np.load(join(exp_path, 'x_train.npy'))
        theta_train = np.load(join(exp_path, 'theta_train.npy'))
        x_val = np.load(join(exp_path, 'x_val.npy'))
        theta_val = np.load(join(exp_path, 'theta_val.npy'))
        x_test = np.load(join(exp_path, 'x_test.npy'))
        theta_test = np.load(join(exp_path, 'theta_test.npy'))
        filepath = join(exp_path, 'hodprior.csv')
        hodprior = (np.genfromtxt(filepath, delimiter=',', dtype=object)
                    if os.path.exists(filepath) else None)
    except FileNotFoundError:
        raise FileNotFoundError(
            f'Could not find training/test data in {exp_path}. '
            'Make sure to run cmass.infer.preprocess first.'
        )

    return x_train, theta_train, x_val, theta_val, x_test, theta_test, hodprior


def run_experiment(exp, cfg, model_path):
    assert len(exp.summary) > 0, 'No summaries provided for inference'
    name = '+'.join(exp.summary)

    kmin_list = exp.kmin if 'kmin' in exp else [0.]
    kmax_list = exp.kmax if 'kmax' in exp else [0.4]

    for kmin in kmin_list:
        for kmax in kmax_list:
            logging.info(
                f'Running training for {name} with {kmin} <= k <= {kmax}')
            exp_path = join(model_path, f'kmin-{kmin}_kmax-{kmax}')
            # load training/test data
<<<<<<< HEAD
            try:
                logging.info(f'Loading training/test data from {exp_path}')
                x_train = np.load(join(exp_path, 'x_train.npy'))
                theta_train = np.load(join(exp_path, 'theta_train.npy'))
                x_val = np.load(join(exp_path, 'x_val.npy'))
                theta_val = np.load(join(exp_path, 'theta_val.npy'))
                x_test = np.load(join(exp_path, 'x_test.npy'))
                theta_test = np.load(join(exp_path, 'theta_test.npy'))
                filepath = join(exp_path, 'hodprior.csv')
                hodprior = (np.genfromtxt(filepath, delimiter=',', dtype=object)
                            if os.path.exists(filepath) else None)

                print(f'Loading HOD prior from {filepath}')
                print(hodprior)
            except FileNotFoundError:
                raise FileNotFoundError(
                    f'Could not find training/test data for {name} with '
                    f'kmin={kmin} and kmax={kmax}'
                    '. Make sure to run cmass.infer.preprocess first.'
                )
=======
            (x_train, theta_train,
             x_val, theta_val,
             x_test, theta_test,
             hodprior) = load_preprocessed_data(exp_path)
>>>>>>> 48adf87e

            logging.info(
                f'Split: {len(x_train)} training, {len(x_val)} validation, '
                f'{len(x_test)} testing')

            if cfg.infer.net_suffix is not None:
                out_dir=join(exp_path, 'nets', cfg.infer.net_suffix, f'net-{cfg.infer.net_index}')
            else:
                out_dir = join(exp_path, 'nets', f'net-{cfg.infer.net_index}')
            logging.info(f'Saving models to {out_dir}')

            # run training
            start = time.time()
            posterior, histories = run_training(
                x_train, theta_train, x_val, theta_val, out_dir=out_dir,
                prior_name=cfg.infer.prior, mcfg=cfg.net,
                batch_size=cfg.infer.batch_size,
                learning_rate=cfg.infer.learning_rate,
                stop_after_epochs=cfg.infer.stop_after_epochs,
                val_frac=cfg.infer.val_frac,
                weight_decay=cfg.infer.weight_decay,
                lr_decay_factor=cfg.infer.lr_decay_factor,
                lr_patience=cfg.infer.lr_patience,
                backend=cfg.infer.backend, engine=cfg.infer.engine,
                device=cfg.infer.device,
                hodprior=hodprior
            )
            end = time.time()

            # Save the timing and metadata
            with open(join(out_dir, 'timing.txt'), 'w') as f:
                f.write(f'{end - start:.3f}')
            with open(join(out_dir, 'model_config.yaml'), 'w') as f:
                yaml.dump(OmegaConf.to_container(cfg.net, resolve=True), f)

            # plot training history
            plot_training_history(histories, out_dir)

            # evaluate the posterior and save to file
            log_prob_test = evaluate_posterior(posterior, x_test, theta_test)
            with open(join(out_dir, 'log_prob_test.txt'), 'w') as f:
                f.write(f'{log_prob_test}\n')


@timing_decorator
@hydra.main(version_base=None, config_path="../conf", config_name="config")
def main(cfg: DictConfig) -> None:

    cfg = parse_nbody_config(cfg)
    model_dir = join(cfg.meta.wdir, cfg.nbody.suite, cfg.sim, 'models')
    if cfg.infer.save_dir is not None:
        model_dir = cfg.infer.save_dir
    if cfg.infer.exp_index is not None:
        cfg.infer.experiments = split_experiments(cfg.infer.experiments)
        cfg.infer.experiments = [cfg.infer.experiments[cfg.infer.exp_index]]  
        
    cfg.net = cfg.net[cfg.infer.net_index]

    logging.info('Running with config:\n' + OmegaConf.to_yaml(cfg))
    print(model_dir)

    for tracer in ['halo', 'galaxy',
                   'ngc_lightcone', 'sgc_lightcone', 'mtng_lightcone',
                   'simbig_lightcone']:
        if not getattr(cfg.infer, tracer):
            logging.info(f'Skipping {tracer} inference...')
            continue

        logging.info(f'Running {tracer} inference...')
        for exp in cfg.infer.experiments:
            save_path = join(model_dir, tracer,cfg.sim, '+'.join(exp.summary))
            run_experiment(exp, cfg, save_path)


if __name__ == "__main__":
    main()<|MERGE_RESOLUTION|>--- conflicted
+++ resolved
@@ -140,7 +140,8 @@
     )
 
     # train the model
-    posterior, histories = runner(loader=loader, verbose=verbose)
+    #posterior, histories = runner(loader=loader, verbose=verbose)
+    posterior, histories = runner(loader=loader) # 11/06/2025: error with verbose if Lampe backend
 
     return posterior, histories
 
@@ -198,34 +199,12 @@
                 f'Running training for {name} with {kmin} <= k <= {kmax}')
             exp_path = join(model_path, f'kmin-{kmin}_kmax-{kmax}')
             # load training/test data
-<<<<<<< HEAD
-            try:
-                logging.info(f'Loading training/test data from {exp_path}')
-                x_train = np.load(join(exp_path, 'x_train.npy'))
-                theta_train = np.load(join(exp_path, 'theta_train.npy'))
-                x_val = np.load(join(exp_path, 'x_val.npy'))
-                theta_val = np.load(join(exp_path, 'theta_val.npy'))
-                x_test = np.load(join(exp_path, 'x_test.npy'))
-                theta_test = np.load(join(exp_path, 'theta_test.npy'))
-                filepath = join(exp_path, 'hodprior.csv')
-                hodprior = (np.genfromtxt(filepath, delimiter=',', dtype=object)
-                            if os.path.exists(filepath) else None)
-
-                print(f'Loading HOD prior from {filepath}')
-                print(hodprior)
-            except FileNotFoundError:
-                raise FileNotFoundError(
-                    f'Could not find training/test data for {name} with '
-                    f'kmin={kmin} and kmax={kmax}'
-                    '. Make sure to run cmass.infer.preprocess first.'
-                )
-=======
+            
             (x_train, theta_train,
              x_val, theta_val,
              x_test, theta_test,
              hodprior) = load_preprocessed_data(exp_path)
->>>>>>> 48adf87e
-
+            
             logging.info(
                 f'Split: {len(x_train)} training, {len(x_val)} validation, '
                 f'{len(x_test)} testing')
