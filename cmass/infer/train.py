"""
A script to train ML models on existing suites of simulations.
"""

import os
import numpy as np
import logging
from os.path import join
import hydra
from omegaconf import DictConfig, OmegaConf
from collections import defaultdict
from tqdm import tqdm
import torch

from ..utils import get_source_path, timing_decorator
from ..nbody.tools import parse_nbody_config
from .loaders import get_cosmo, get_hod, load_Pk, load_lc_Pk, preprocess_Pk

import ili
from ili.dataloaders import NumpyLoader
from ili.inference import InferenceRunner
from ili.validation.metrics import PosteriorCoverage, PlotSinglePosterior
from ili.embedding import FCN

import matplotlib.pyplot as plt


def aggregate(summlist, paramlist, idlist):
    summaries = defaultdict(list)
    parameters = defaultdict(list)
    ids = defaultdict(list)
    for summ, param, id in zip(summlist, paramlist, idlist):
        for key in summ:
            summaries[key].append(summ[key])
            parameters[key].append(param)
            ids[key].append(id)
    return summaries, parameters, ids


def load_halo_summaries(suitepath, a, Nmax):
    logging.info(f'Looking for halo summaries at {suitepath}')
    simpaths = os.listdir(suitepath)
    simpaths.sort(key=lambda x: int(x))  # sort by lhid
    if Nmax >= 0:
        simpaths = simpaths[:Nmax]

    summlist, paramlist, idlist = [], [], []
    for lhid in tqdm(simpaths):
        sourcepath = join(suitepath, lhid)
        diagpath = join(sourcepath, 'diag')
        if not os.path.isdir(diagpath):
            continue
        diagfile = join(diagpath, 'halos.h5')
        summ = load_Pk(diagfile, a)  # TODO: load other summaries
        if len(summ) > 0:
            summlist.append(summ)
            paramlist.append(get_cosmo(sourcepath))
            idlist.append(lhid)

    summaries, parameters, ids = aggregate(summlist, paramlist, idlist)

    for key in summaries:
        logging.info(
            f'Successfully loaded {len(summaries[key])} / {len(simpaths)} {key}'
            ' summaries')
    return summaries, parameters, ids


def load_galaxy_summaries(suitepath, a, Nmax):
    logging.info(f'Looking for galaxy summaries at {suitepath}')
    simpaths = os.listdir(suitepath)
    simpaths.sort(key=lambda x: int(x))  # sort by lhid
    if Nmax >= 0:
        simpaths = simpaths[:Nmax]

    summlist, paramlist, idlist = [], [], []
    Ntot = 0
    for lhid in tqdm(simpaths):
        sourcepath = join(suitepath, lhid)
        diagpath = join(sourcepath, 'diag', 'galaxies')
        if not os.path.isdir(diagpath):
            continue
        filelist = os.listdir(diagpath)
        Ntot += len(filelist)
        for f in filelist:
            diagfile = join(sourcepath, 'diag', 'galaxies', f)
            summ = load_Pk(diagfile, a)
            if len(summ) > 0:
                try:
                    paramlist.append(np.concatenate(
                        [get_cosmo(sourcepath), get_hod(diagfile)], axis=0))
                except (OSError, KeyError):
                    continue
                summlist.append(summ)
                idlist.append(lhid)

    summaries, parameters, ids = aggregate(summlist, paramlist, idlist)

    for key in summaries:
        logging.info(
            f'Successfully loaded {len(summaries[key])} / {Ntot} {key}'
            ' summaries')
    return summaries, parameters, ids


def load_lightcone_summaries(suitepath, cap, Nmax):
    logging.info(f'Looking for {cap}_lightcone summaries at {suitepath}')
    simpaths = os.listdir(suitepath)
    simpaths.sort(key=lambda x: int(x))  # sort by lhid
    if Nmax >= 0:
        simpaths = simpaths[:Nmax]

    summlist, paramlist, idlist = [], [], []
    Ntot = 0
    for lhid in tqdm(simpaths):
        sourcepath = join(suitepath, lhid)
        diagpath = join(sourcepath, 'diag', f'{cap}_lightcone')
        if not os.path.isdir(diagpath):
            continue
        filelist = os.listdir(diagpath)
        Ntot += len(filelist)
        for f in filelist:
            diagfile = join(sourcepath, 'diag', f'{cap}_lightcone', f)
            summ = load_lc_Pk(diagfile)
            if len(summ) > 0:
                try:
                    paramlist.append(np.concatenate(
                        [get_cosmo(sourcepath), get_hod(diagfile)], axis=0))
                except (OSError, KeyError):
                    continue
                summlist.append(summ)
                idlist.append(lhid)

    summaries, parameters, ids = aggregate(summlist, paramlist, idlist)

    for key in summaries:
        logging.info(
            f'Successfully loaded {len(summaries[key])} / {Ntot} {key}'
            ' summaries')
    return summaries, parameters, ids

<<<<<<< HEAD

def split_train_test(x, theta, ids, test_frac):
    x, theta, ids = map(np.array, [x, theta, ids])
    unique_ids = np.unique(ids)
    np.random.shuffle(unique_ids)
    cutoff = int(len(unique_ids) * (1 - test_frac))
    train_ids, test_ids = unique_ids[:cutoff], unique_ids[cutoff:]

    train_mask = np.isin(ids, train_ids)
    test_mask = np.isin(ids, test_ids)

    x_train, x_test = x[train_mask], x[test_mask]
    theta_train, theta_test = theta[train_mask], theta[test_mask]

    return x_train, x_test, theta_train, theta_test
=======

def split_train_test(x, theta, ids, test_frac):
    x, theta, ids = map(np.array, [x, theta, ids])
    unique_ids = np.unique(ids)
    np.random.shuffle(unique_ids)
    cutoff = int(len(unique_ids) * (1 - test_frac))
    ids_train, ids_test = unique_ids[:cutoff], unique_ids[cutoff:]

    train_mask = np.isin(ids, ids_train)
    test_mask = np.isin(ids, ids_test)

    x_train, x_test = x[train_mask], x[test_mask]
    theta_train, theta_test = theta[train_mask], theta[test_mask]

    return x_train, x_test, theta_train, theta_test,
>>>>>>> 67185ad4


def run_inference(x, theta, cfg, out_dir):
    loader = NumpyLoader(x=x, theta=theta)

    # define a prior
    if cfg.infer.prior.lower() == 'uniform':
        prior = ili.utils.Uniform(
            low=theta.min(axis=0),
            high=theta.max(axis=0),
            device=cfg.infer.device)
    else:
        raise NotImplementedError

    if cfg.infer.fcn_hidden is None:
        embedding = None
    else:
        embedding = FCN(
            n_hidden=cfg.infer.fcn_hidden,
            act_fn='ReLU'
        )

    # instantiate your neural networks to be used as an ensemble
    if cfg.infer.backend == 'lampe':
        net_loader = ili.utils.load_nde_lampe
        extra_kwargs = {}
    elif cfg.infer.backend == 'sbi':
        net_loader = ili.utils.load_nde_sbi
        extra_kwargs = {'engine': cfg.infer.engine}
    else:
        raise NotImplementedError
    nets = []
    for net in cfg.infer.nets:
        logging.info(f'Adding {net}')
        nets.append(net_loader(
            **net,
            **extra_kwargs,
            embedding_net=embedding)
        )

    # define training arguments
    train_args = {
        'training_batch_size': cfg.infer.batch_size,
        'learning_rate': cfg.infer.learning_rate,
        'validation_fraction': cfg.infer.val_frac,
    }

    # make output directory
    os.makedirs(out_dir, exist_ok=True)

    # initialize the trainer
    runner = InferenceRunner.load(
        backend=cfg.infer.backend,
        engine=cfg.infer.engine,
        prior=prior,
        nets=nets,
        device=cfg.infer.device,
        train_args=train_args,
        out_dir=out_dir
    )

    # train the model
    posterior, histories = runner(loader=loader)

    return posterior, histories


def run_validation(posterior, history, x, theta, out_dir, names=None):
    logging.info('Running validation...')

    # Plot training history
    logging.info('Plotting training history...')
    f, ax = plt.subplots(1, 1, figsize=(6, 4))
    for i, h in enumerate(history):
        ax.plot(h['validation_log_probs'], label=f'Net {i}')
    ax.set(xlabel='Epoch', ylabel='Validation log prob')
    ax.legend()
    f.savefig(join(out_dir, 'loss.jpg'), dpi=200, bbox_inches='tight')

    # Plotting single posterior
    logging.info('Plotting single posterior...')
    xobs, thetaobs = x[0], theta[0]
    metric = PlotSinglePosterior(
        num_samples=1000, sample_method='direct',
        labels=names, out_dir=out_dir
    )
    metric(posterior, x_obs=xobs, theta_fid=thetaobs.to('cpu'))

    # Posterior coverage
    logging.info('Running posterior coverage...')
    metric = PosteriorCoverage(
        num_samples=1000, sample_method='direct',
        labels=names,
        plot_list=["coverage", "histogram", "predictions", "tarp", "logprob"],
        out_dir=out_dir,
        save_samples=True
    )
    metric(posterior, x, theta.to('cpu'))

    # save test data
    np.save(join(out_dir, 'x_test.npy'), x.to('cpu'))
    np.save(join(out_dir, 'theta_test.npy'), theta.to('cpu'))


def run_experiment(summaries, parameters, ids, exp, cfg, model_path, names=None):
    assert len(exp.summary) > 0, 'No summaries provided for inference'
    name = '+'.join(exp.summary)
    if not isinstance(exp.kmax, list):
        exp.kmax = [exp.kmax]
    for kmax in exp.kmax:
        logging.info(f'Running inference for {name} with kmax={kmax}')
        exp_path = join(model_path, f'kmax-{kmax}')
        xs = []
        for summ in exp.summary:
            x, theta, id = summaries[summ], parameters[summ], ids[summ]
            if 'Pk' in summ:
                x = preprocess_Pk(x, kmax)
                # remove first 5 bins (TODO: remove with a smarter fix)
                x = x[:, 5:]
            else:
                raise NotImplementedError  # TODO: implement other summaries
            xs.append(x)
        if not np.all([len(x) == len(xs[0]) for x in xs]):
            raise ValueError(
                f'Inconsistent lengths of summaries for {name}. Check that all '
                'summaries have been computed for the same simulations.')
        x = np.concatenate(xs, axis=-1)

        # split train/test
        x_train, x_test, theta_train, theta_test = \
            split_train_test(x, theta, id, cfg.infer.test_frac)
        logging.info(f'Split: {len(x_train)} training, {len(x_test)} testing')

        # run inference
        posterior, history = run_inference(
            x_train, theta_train, cfg, exp_path)

        # run validation
        x_test = torch.Tensor(x_test).to(cfg.infer.device)
        theta_test = torch.Tensor(theta_test).to(cfg.infer.device)
        run_validation(posterior, history, x_test, theta_test,
                       exp_path, names=names)


def split_experiments(exp_cfg):
    new_exps = []
    for exp in exp_cfg:
        for kmax in exp.kmax:
            new_exp = exp.copy()
            new_exp.kmax = [kmax]
            new_exps.append(new_exp)
    return new_exps


@timing_decorator
@hydra.main(version_base=None, config_path="../conf", config_name="config")
def main(cfg: DictConfig) -> None:

    logging.info('Running with config:\n' + OmegaConf.to_yaml(cfg))

    cfg = parse_nbody_config(cfg)
    suite_path = get_source_path(
        cfg.meta.wdir, cfg.nbody.suite, cfg.sim,
        cfg.nbody.L, cfg.nbody.N, 0, check=False
    )[:-2]  # get to the suite directory
    model_dir = join(cfg.meta.wdir, cfg.nbody.suite, cfg.sim, 'models')
    if cfg.infer.save_dir is not None:
        model_dir = cfg.infer.save_dir
    if cfg.infer.exp_index is not None:
<<<<<<< HEAD
=======
        cfg.infer.experiments = split_experiments(cfg.infer.experiments)
>>>>>>> 67185ad4
        cfg.infer.experiments = [cfg.infer.experiments[cfg.infer.exp_index]]

    cosmonames = [r'$\Omega_m$', r'$\Omega_b$', r'$h$', r'$n_s$', r'$\sigma_8$']
    hodnames = [r'$\alpha$', r'$\log M_0$', r'$\log M_1$',
                r'$\log M_{\min}$', r'$\sigma_{\log M}$']  # TODO: load these from file?

    if cfg.infer.halo:
        logging.info('Running halo inference...')
        summaries, parameters, ids = load_halo_summaries(
            suite_path, cfg.nbody.af, cfg.infer.Nmax)
        for exp in cfg.infer.experiments:
            save_path = join(model_dir, 'halo', '+'.join(exp.summary))
            run_experiment(summaries, parameters, ids, exp, cfg,
                           save_path, names=cosmonames)
    else:
        logging.info('Skipping halo inference...')

    if cfg.infer.galaxy:
        logging.info('Running galaxies inference...')
        summaries, parameters, ids = load_galaxy_summaries(
            suite_path, cfg.nbody.af, cfg.infer.Nmax)
        for exp in cfg.infer.experiments:
            save_path = join(model_dir, 'galaxy', '+'.join(exp.summary))
            run_experiment(summaries, parameters, ids, exp, cfg,
                           save_path, names=cosmonames+hodnames)
    else:
        logging.info('Skipping galaxy inference...')

    if cfg.infer.ngc_lightcone:
        logging.info('Running ngc_lightcone inference...')
        summaries, parameters, ids = load_lightcone_summaries(
            suite_path, 'ngc', cfg.infer.Nmax)
        for exp in cfg.infer.experiments:
            save_path = join(model_dir, 'ngc_lightcone', '+'.join(exp.summary))
            run_experiment(summaries, parameters, ids, exp, cfg,
                           save_path, names=cosmonames+hodnames)
    else:
        logging.info('Skipping ngc_lightcone inference...')

    if cfg.infer.sgc_lightcone:
        logging.info('Running sgc_lightcone inference...')
        summaries, parameters, ids = load_lightcone_summaries(
            suite_path, 'sgc', cfg.infer.Nmax)
        for exp in cfg.infer.experiments:
            save_path = join(model_dir, 'sgc_lightcone', '+'.join(exp.summary))
            run_experiment(summaries, parameters, ids, exp, cfg,
                           save_path, names=cosmonames+hodnames)
    else:
        logging.info('Skipping sgc_lightcone inference...')


if __name__ == "__main__":
    main()<|MERGE_RESOLUTION|>--- conflicted
+++ resolved
@@ -139,23 +139,6 @@
             ' summaries')
     return summaries, parameters, ids
 
-<<<<<<< HEAD
-
-def split_train_test(x, theta, ids, test_frac):
-    x, theta, ids = map(np.array, [x, theta, ids])
-    unique_ids = np.unique(ids)
-    np.random.shuffle(unique_ids)
-    cutoff = int(len(unique_ids) * (1 - test_frac))
-    train_ids, test_ids = unique_ids[:cutoff], unique_ids[cutoff:]
-
-    train_mask = np.isin(ids, train_ids)
-    test_mask = np.isin(ids, test_ids)
-
-    x_train, x_test = x[train_mask], x[test_mask]
-    theta_train, theta_test = theta[train_mask], theta[test_mask]
-
-    return x_train, x_test, theta_train, theta_test
-=======
 
 def split_train_test(x, theta, ids, test_frac):
     x, theta, ids = map(np.array, [x, theta, ids])
@@ -170,8 +153,7 @@
     x_train, x_test = x[train_mask], x[test_mask]
     theta_train, theta_test = theta[train_mask], theta[test_mask]
 
-    return x_train, x_test, theta_train, theta_test,
->>>>>>> 67185ad4
+    return x_train, x_test, theta_train, theta_test
 
 
 def run_inference(x, theta, cfg, out_dir):
@@ -341,10 +323,7 @@
     if cfg.infer.save_dir is not None:
         model_dir = cfg.infer.save_dir
     if cfg.infer.exp_index is not None:
-<<<<<<< HEAD
-=======
         cfg.infer.experiments = split_experiments(cfg.infer.experiments)
->>>>>>> 67185ad4
         cfg.infer.experiments = [cfg.infer.experiments[cfg.infer.exp_index]]
 
     cosmonames = [r'$\Omega_m$', r'$\Omega_b$', r'$h$', r'$n_s$', r'$\sigma_8$']
