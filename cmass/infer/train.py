--- conflicted
+++ resolved
@@ -161,45 +161,6 @@
 def run_experiment(exp, cfg, model_path):
     assert len(exp.summary) > 0, 'No summaries provided for inference'
     name = '+'.join(exp.summary)
-<<<<<<< HEAD
-    for kmax in exp.kmax:
-        logging.info(f'Running inference for {name} with kmax={kmax}')
-        exp_path = join(model_path, f'kmax-{kmax}')
-
-        # load training/test data
-        try:
-            logging.info(f'Loading training/test data from {exp_path}')
-            x_train = np.load(join(exp_path, 'x_train.npy'))
-            theta_train = np.load(join(exp_path, 'theta_train.npy'))
-            x_val = np.load(join(exp_path, 'x_val.npy'))
-            theta_val = np.load(join(exp_path, 'theta_val.npy'))
-            x_test = np.load(join(exp_path, 'x_test.npy'))
-            theta_test = np.load(join(exp_path, 'theta_test.npy'))
-        except FileNotFoundError:
-            raise FileNotFoundError(
-                f'Could not find training/test data for {name} with kmax={kmax}'
-                '. Make sure to run cmass.infer.preprocess first.'
-            )
-
-        logging.info(
-            f'Split: {len(x_train)} training, {len(x_val)} validation, '
-            f'{len(x_test)} testing')
-
-        if cfg.infer.net_suffix is not None:
-            out_dir=join(exp_path, 'nets', cfg.infer.net_suffix, f'net-{cfg.infer.net_index}')
-        else:
-            out_dir = join(exp_path, 'nets', f'net-{cfg.infer.net_index}')
-        logging.info(f'Saving models to {out_dir}')
-
-        # run inference
-        posterior, history = run_inference(
-            x_train, theta_train, x_val, theta_val, cfg, out_dir)
-
-        # evaluate the posterior and save to file
-        log_prob_test = evaluate_posterior(posterior, x_test, theta_test)
-        with open(join(out_dir, 'log_prob_test.txt'), 'w') as f:
-            f.write(f'{log_prob_test}\n')
-=======
 
     kmin_list = exp.kmin if 'kmin' in exp else [0.]
     kmax_list = exp.kmax if 'kmax' in exp else [0.4]
@@ -209,7 +170,6 @@
             logging.info(
                 f'Running preprocessing for {name} with {kmin} <= k <= {kmax}')
             exp_path = join(model_path, f'kmin-{kmin}_kmax-{kmax}')
-
             # load training/test data
             try:
                 logging.info(f'Loading training/test data from {exp_path}')
@@ -233,7 +193,10 @@
                 f'Split: {len(x_train)} training, {len(x_val)} validation, '
                 f'{len(x_test)} testing')
 
-            out_dir = join(exp_path, 'nets', f'net-{cfg.infer.net_index}')
+            if cfg.infer.net_suffix is not None:
+                out_dir=join(exp_path, 'nets', cfg.infer.net_suffix, f'net-{cfg.infer.net_index}')
+            else:
+                out_dir = join(exp_path, 'nets', f'net-{cfg.infer.net_index}')
             logging.info(f'Saving models to {out_dir}')
 
             # run inference
@@ -244,7 +207,6 @@
             log_prob_test = evaluate_posterior(posterior, x_test, theta_test)
             with open(join(out_dir, 'log_prob_test.txt'), 'w') as f:
                 f.write(f'{log_prob_test}\n')
->>>>>>> 562ed86c
 
 
 @timing_decorator
@@ -263,46 +225,12 @@
 
     logging.info('Running with config:\n' + OmegaConf.to_yaml(cfg))
 
-<<<<<<< HEAD
-    if cfg.infer.halo:
-        logging.info('Running halo inference...')
-        for exp in cfg.infer.experiments:
-            save_path = join(model_dir, 'halo',cfg.sim, '+'.join(exp.summary))
-            run_experiment(exp, cfg, save_path)
-    else:
-        logging.info('Skipping halo inference...')
-
-    if cfg.infer.galaxy:
-        logging.info('Running galaxies inference...')
-        for exp in cfg.infer.experiments:
-            save_path = join(model_dir, 'galaxy', '+'.join(exp.summary))
-            run_experiment(exp, cfg, save_path)
-    else:
-        logging.info('Skipping galaxy inference...')
-
-    if cfg.infer.ngc_lightcone:
-        logging.info('Running ngc_lightcone inference...')
-        for exp in cfg.infer.experiments:
-            save_path = join(model_dir, 'ngc_lightcone', '+'.join(exp.summary))
-            run_experiment(exp, cfg, save_path)
-    else:
-        logging.info('Skipping ngc_lightcone inference...')
-
-    if cfg.infer.sgc_lightcone:
-        logging.info('Running sgc_lightcone inference...')
-        for exp in cfg.infer.experiments:
-            save_path = join(model_dir, 'sgc_lightcone', '+'.join(exp.summary))
-            run_experiment(exp, cfg, save_path)
-    else:
-        logging.info('Skipping sgc_lightcone inference...')
-=======
     for tracer in ['halo', 'galaxy',
                    'ngc_lightcone', 'sgc_lightcone', 'mtng_lightcone',
                    'simbig_lightcone']:
         if not getattr(cfg.infer, tracer):
             logging.info(f'Skipping {tracer} inference...')
             continue
->>>>>>> 562ed86c
 
         logging.info(f'Running {tracer} inference...')
         for exp in cfg.infer.experiments:
