--- conflicted
+++ resolved
@@ -52,15 +52,9 @@
 
 def plot_hyperparameter_dependence(log_probs, mcfgs, exp_path):
     hyperparams = ['hidden_features', 'num_transforms',
-<<<<<<< HEAD
-                   'fcn_width', 'fcn_depth', 'log2_batch_size',
-                   'learning_rate', 'weight_decay']
-    log_scales = ['hidden_features', 'fcn_width',
-=======
                    'fcn_width', 'fcn_depth', 'batch_size',
                    'learning_rate', 'weight_decay']
     log_scales = ['hidden_features', 'fcn_width', 'batch_size',
->>>>>>> 96ed0708
                   'learning_rate', 'weight_decay']
 
     W = 4
