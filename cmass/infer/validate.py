--- conflicted
+++ resolved
@@ -52,11 +52,7 @@
 
 def plot_hyperparameter_dependence(log_probs, mcfgs, exp_path):
     hyperparams = ['hidden_features', 'num_transforms',
-<<<<<<< HEAD
-                   'fcn_width', 'fcn_depth', 'batch_size',
-=======
                    'fcn_width', 'fcn_depth', 'log2_batch_size',
->>>>>>> 48adf87e
                    'learning_rate', 'weight_decay']
     log_scales = ['hidden_features', 'fcn_width',
                   'learning_rate', 'weight_decay']
@@ -74,11 +70,7 @@
             axs[i].set_xscale('log')
     for j in range(i + 1, len(axs)):
         axs[j].axis('off')
-<<<<<<< HEAD
-    f.savefig(join(exp_path, 'plot_hyperparam_dependence.png'),
-=======
     f.savefig(join(exp_path, 'plot_hyperparam_dependence.jpg'),
->>>>>>> 48adf87e
               bbox_inches='tight', dpi=200)
 
 
