--- conflicted
+++ resolved
@@ -42,12 +42,8 @@
 from omegaconf import DictConfig, OmegaConf, open_dict
 import aquila_borg as borg
 from ..utils import get_source_path, timing_decorator, load_params
-<<<<<<< HEAD
-from .tools import gen_white_noise, load_white_noise, save_nbody, vfield
-=======
 from .tools import (
     gen_white_noise, load_white_noise, save_nbody, rho_and_vfield)
->>>>>>> ff95d035
 from .tools_borg import build_cosmology, transfer_EH, transfer_CLASS
 
 
@@ -87,7 +83,6 @@
 def run_density(wn, cpar, cfg):
     nbody = cfg.nbody
 
-<<<<<<< HEAD
     # initialize box and chain
     box = borg.forward.BoxModel()
     box.L = 3*(nbody.L,)
@@ -126,37 +121,20 @@
     chain.forwardModel_v2(wn)
 
     Npart = pm.getNumberOfParticles()
-    rho = np.empty(chain.getOutputBoxModel().N)
     pos = np.empty(shape=(Npart, 3))
     vel = np.empty(shape=(Npart, 3))
-    chain.getDensityFinal(rho)
     pm.getParticlePositions(pos)
     pm.getParticleVelocities(vel)
 
     vel *= 100  # km/s
 
-    return rho, pos, vel
+    return pos, vel
 
 
 @timing_decorator
 def run_ICs(wn, cpar, cfg):
     nbody = cfg.nbody
 
-    # Compute As
-    sigma8_true = np.copy(cpar.sigma8)
-    cpar.sigma8 = 0
-    cpar.A_s = 2.3e-9
-    k_max, k_per_decade = 10, 100
-    extra_class = {}
-    extra_class['YHe'] = '0.24'
-    cosmo = borg.cosmo.ClassCosmo(cpar, k_per_decade, k_max, extra=extra_class)
-    cosmo.computeSigma8()
-    cos = cosmo.getCosmology()
-    cpar.A_s = (sigma8_true/cos['sigma_8'])**2*cpar.A_s
-    cpar.sigma8 = sigma8_true
-
-=======
->>>>>>> ff95d035
     # initialize box and chain
     box = borg.forward.BoxModel()
     box.L = 3*(nbody.L,)
@@ -165,67 +143,22 @@
     af = 1/(1+50)  # z=50
     chain = borg.forward.ChainForwardModel(box)
     if nbody.transfer == 'CLASS':
-<<<<<<< HEAD
-        chain @= borg.forward.model_lib.M_PRIMORDIAL_AS(box)
-        transfer_class = borg.forward.model_lib.M_TRANSFER_CLASS(
-            box, opts=dict(a_transfer=af, z_max_pk=200))
-        transfer_class.setModelParams({"extra_class_arguments": extra_class})
-        chain @= transfer_class
+        chain = transfer_CLASS(chain, box, cpar, a_final=af)
     elif nbody.transfer == 'EH':
-        chain @= borg.forward.model_lib.M_PRIMORDIAL(
-            box, opts=dict(a_final=af, z_max_pk=200))
-        chain @= borg.forward.model_lib.M_TRANSFER_EHU(
-            box, opts=dict(reverse_sign=True))
-=======
-        chain = transfer_CLASS(chain, box, cpar)
-    elif nbody.transfer == 'EH':
-        chain = transfer_EH(chain, box)
->>>>>>> ff95d035
+        chain = transfer_EH(chain, box, a_final=af)
     else:
         raise NotImplementedError(
             f'Transfer function "{nbody.transfer}" not implemented.')
-
-<<<<<<< HEAD
-=======
-    pm = borg.forward.model_lib.M_PM_CIC(
-        box,
-        opts=dict(
-            a_initial=1.0,
-            a_final=nbody.af,
-            do_rsd=False,
-            supersampling=nbody.supersampling,
-            part_factor=1.01,
-            forcesampling=nbody.B,
-            pm_start_z=nbody.zi,
-            pm_nsteps=nbody.N_steps,
-            tcola=nbody.COLA
-        )
-    )
-    chain @= pm
     chain.setAdjointRequired(False)
-
->>>>>>> ff95d035
     chain.setCosmoParams(cpar)
 
     # forward model
     logging.info('Running forward...')
     chain.forwardModel_v2(wn)
 
-<<<<<<< HEAD
     rhoic = np.empty(chain.getOutputBoxModel().N)
     chain.getDensityFinal(rhoic)
     return rhoic
-=======
-    Npart = pm.getNumberOfParticles()
-    pos = np.empty(shape=(Npart, 3))
-    vel = np.empty(shape=(Npart, 3))
-    pm.getParticlePositions(pos)
-    pm.getParticleVelocities(vel)
-
-    vel *= 100  # km/s
-
-    return pos, vel
->>>>>>> ff95d035
 
 
 @timing_decorator
@@ -249,31 +182,17 @@
     wn = get_ICs(cfg)
 
     # Run
-<<<<<<< HEAD
     if cfg.nbody.save_z50:
         rho50 = run_ICs(wn, cpar, cfg)
-    rho, pos, vel = run_density(wn, cpar, cfg)
-
-    # Calculate velocity field
-    fvel = None
-    if cfg.nbody.save_velocities:
-        _, fvel = vfield(
-            pos, vel, cfg.nbody.L, cfg.nbody.N, 'CIC',
-            cfg.nbody.cosmo[0], cfg.nbody.cosmo[2], verbose=False
-        )
-        # convert from comoving -> peculiar velocities
-        fvel *= (1 + cfg.nbody.zf)
-=======
     pos, vel = run_density(wn, cpar, cfg)
 
-    # Calculate velocity field
+    # Calculate density and velocity field
     rho, fvel = rho_and_vfield(
         pos, vel, cfg.nbody.L, cfg.nbody.N, 'CIC',
         omega_m=cfg.nbody.cosmo[0], h=cfg.nbody.cosmo[2])
 
     # Convert from comoving -> peculiar velocities
     fvel *= (1 + cfg.nbody.zf)
->>>>>>> ff95d035
 
     # Save
     outdir = get_source_path(cfg, "borgpm", check=False)
