--- conflicted
+++ resolved
@@ -98,28 +98,17 @@
 
     pm = borg.forward.model_lib.M_PM_CIC(
         box,
-<<<<<<< HEAD
-        opts=dict(a_initial=1.0, a_final=nbody.af,
-                  do_rsd=False,
-                  supersampling=nbody.supersampling,
-                  part_factor=1.01,
-                  forcesampling=nbody.B,  # TODO: change to supersampling*B
-                  pm_start_z=nbody.zi,
-                  pm_nsteps=nbody.N_steps,
-                  tcola=nbody.COLA)
-=======
         opts=dict(
             a_initial=1.0,
             a_final=nbody.af,
             do_rsd=False,
             supersampling=nbody.supersampling,
             part_factor=1.01,
-            forcesampling=nbody.B,
+            forcesampling=nbody.B,  # TODO: change to supersampling*B
             pm_start_z=nbody.zi,
             pm_nsteps=nbody.N_steps,
             tcola=nbody.COLA
         )
->>>>>>> 03f00e91
     )
     chain @= pm
     chain.setAdjointRequired(False)
