--- conflicted
+++ resolved
@@ -294,12 +294,8 @@
     logging.info("Processing outputs...")
     if cfg.nbody.save_transfer:
         process_transfer(cfg, outdir, delete_files=True)
-<<<<<<< HEAD
     # rho, fvel, pos, vel = process_outputs(cfg, outdir, delete_files=True)
     os.remove(join(outdir, 'WhiteNoise_grafic'))  # remove ICs
-=======
-    rho, fvel, pos, vel = process_outputs(cfg, outdir, delete_files=True)
->>>>>>> 78713b05
 
     if not cfg.nbody.save_particles:
         pos, vel = None, None
