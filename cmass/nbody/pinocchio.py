--- conflicted
+++ resolved
@@ -339,13 +339,12 @@
     # Run from output dir
     cwd = os.getcwd()
     os.chdir(outdir)
-<<<<<<< HEAD
 
     max_cores, mpi_args = get_mpi_info()
 
     # Run pinoccio
     command = f'mpirun -n {max_cores} {mpi_args} '
-    command += f'{cfg.nbody.pinocchio_exec} parameter_file'
+    command += f'{cfg.meta.pinocchio_exec} parameter_file'
     env = os.environ.copy()
     env["OMP_NUM_THREADS"] = "1"
     _ = subprocess.run(command, shell=True, check=True, env=env)
@@ -375,9 +374,6 @@
         logging.info(f'Launching output processing on {ncore} cores')
         _ = subprocess.run(command, shell=True, check=True, env=env)
 
-=======
-    os.system(f'{cfg.meta.pinocchio_exec} parameter_file')
->>>>>>> d88af2af
     os.chdir(cwd)
 
     return
