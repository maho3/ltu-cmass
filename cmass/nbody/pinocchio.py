--- conflicted
+++ resolved
@@ -59,12 +59,8 @@
         logging.info(command)
         os.system(command)
         ic = load_white_noise(path_to_ic, N, quijote=True)
-<<<<<<< HEAD
-        os.remove(path_to_ic)  # remove the file
-=======
         if os.path.exists(path_to_ic):
             os.remove(path_to_ic)  # remove the file
->>>>>>> eae22db4
 
     # Convert to real space
     ic = np.fft.irfftn(ic, norm="ortho").astype(np.float32)
