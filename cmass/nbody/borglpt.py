--- conflicted
+++ resolved
@@ -41,12 +41,8 @@
 from omegaconf import DictConfig, OmegaConf, open_dict
 import aquila_borg as borg
 from ..utils import get_source_path, timing_decorator, load_params
-<<<<<<< HEAD
-from .tools import gen_white_noise, load_white_noise, save_nbody, vfield
-=======
 from .tools import (
     gen_white_noise, load_white_noise, save_nbody, rho_and_vfield)
->>>>>>> 15a176bd
 from .tools_borg import build_cosmology, transfer_EH, transfer_CLASS
 
 
@@ -154,17 +150,6 @@
     wn = get_ICs(cfg)
 
     # Run
-<<<<<<< HEAD
-    rho, pos, vel = run_density(wn, cpar, cfg)
-
-    # Calculate velocity field
-    fvel = None
-    if cfg.nbody.save_velocities:
-        _, fvel = vfield(pos, vel, cfg.nbody.L, cfg.nbody.N, 'CIC',
-                         cfg.nbody.cosmo[0], cfg.nbody.cosmo[2])
-        # convert from comoving -> peculiar velocities
-        fvel *= (1 + cfg.nbody.zf)
-=======
     pos, vel = run_density(wn, cpar, cfg)
 
     # Calculate density and velocity field
@@ -174,7 +159,6 @@
 
     # Convert from comoving -> peculiar velocities
     fvel *= (1 + cfg.nbody.zf)
->>>>>>> 15a176bd
 
     # Save
     outdir = get_source_path(cfg, f"borg{cfg.nbody.order}lpt", check=False)
