--- conflicted
+++ resolved
@@ -61,26 +61,6 @@
     """
 
     # check if params is a list
-<<<<<<< HEAD
-    try:
-        params = list(params)
-    except TypeError:
-        return params
-    return FlatLambdaCDM(H0=params[2]*100, Om0=params[0], Ob0=params[1])
-
-
-def cosmo_to_colossus(cpars):
-    try:
-        params = list(cpars)
-    except TypeError:
-        return params
-
-    params = {'flat': True, 'H0': 100*cpars[2], 'Om0': cpars[0],
-              'Ob0': cpars[1], 'sigma8': cpars[4], 'ns': cpars[3]}
-    csm.addCosmology('myCosmo', **params)
-    cosmo = csm.setCosmology('myCosmo')
-    return cosmo
-=======
     if isinstance(params, list):
         return FlatLambdaCDM(H0=params[2]*100, Om0=params[0], Ob0=params[1])
     return FlatLambdaCDM(H0=h*100, Om0=omega_m, Ob0=omega_b)
@@ -101,4 +81,16 @@
     volume = L**3  # (Mpc/h)^3
     NumParticles = N**3
     return omega_m * rho_crit * volume / (NumParticles * h**2)  # Msun/h
->>>>>>> 03f00e91
+
+
+def cosmo_to_colossus(cpars):
+    try:
+        params = list(cpars)
+    except TypeError:
+        return params
+
+    params = {'flat': True, 'H0': 100*cpars[2], 'Om0': cpars[0],
+              'Ob0': cpars[1], 'sigma8': cpars[4], 'ns': cpars[3]}
+    csm.addCosmology('myCosmo', **params)
+    cosmo = csm.setCosmology('myCosmo')
+    return cosmo